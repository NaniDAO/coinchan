--- conflicted
+++ resolved
@@ -54,10 +54,7 @@
     "react-dropzone": "^14.3.8",
     "react-i18next": "^15.5.1",
     "recharts": "^2.15.3",
-<<<<<<< HEAD
-=======
     "sonner": "^2.0.3",
->>>>>>> 8b1acbd7
     "tailwind-merge": "^3.2.0",
     "tailwindcss": "^4.1.4",
     "viem": "^2.29.0",
