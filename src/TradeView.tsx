--- conflicted
+++ resolved
@@ -1,7 +1,11 @@
 import { BuySell } from "./BuySell";
 import { ClaimVested } from "./ClaimVested";
 import { useEffect, useState } from "react";
-import { useAccount, usePublicClient, useWaitForTransactionReceipt } from "wagmi";
+import {
+  useAccount,
+  usePublicClient,
+  useWaitForTransactionReceipt,
+} from "wagmi";
 import { CoinchanAbi, CoinchanAddress } from "./constants/Coinchan";
 import { mainnet } from "viem/chains";
 import { useCoinData } from "./hooks/metadata";
@@ -12,42 +16,13 @@
 
 // Add global styles
 import "./buysell-styles.css";
-<<<<<<< HEAD
 import { Tabs, TabsContent, TabsList, TabsTrigger } from "./components/ui/tabs";
 import { CoinHolders } from "./components/CoinHolders";
 
-// Simple error boundary to prevent crashes
-class ErrorBoundary extends Component<
-  { children: ReactNode; fallback: ReactNode },
-  { hasError: boolean }
-> {
-  constructor(props: { children: ReactNode; fallback: ReactNode }) {
-    super(props);
-    this.state = { hasError: false };
-  }
-
-  static getDerivedStateFromError() {
-    return { hasError: true };
-  }
-
-  componentDidCatch(error: Error) {
-    console.error("Component Error:", error);
-  }
-
-  render() {
-    if (this.state.hasError) {
-      return this.props.fallback;
-    }
-
-    return this.props.children;
-  }
-}
-=======
 import { CoinPreview } from "./components/CoinPreview";
 import ErrorFallback, { ErrorBoundary } from "./components/ErrorBoundary";
 import { VotePanel } from "./components/VotePanel";
 import { LoadingLogo } from "./components/ui/loading-logo";
->>>>>>> 8b1acbd7
 
 // Fallback component for BuySell when it crashes
 export const BuySellFallback = ({
@@ -61,9 +36,12 @@
 }) => {
   return (
     <div className="p-4 border border-destructive/30 bg-destructive/10 rounded-md">
-      <h3 className="font-medium text-destructive">Trading temporarily unavailable</h3>
+      <h3 className="font-medium text-destructive">
+        Trading temporarily unavailable
+      </h3>
       <p className="text-sm text-destructive/80 mt-2">
-        We're experiencing issues loading the trading interface for {name} [{symbol}]. Please try again later.
+        We're experiencing issues loading the trading interface for {name} [
+        {symbol}]. Please try again later.
       </p>
       <div className="mt-4 bg-background p-3 rounded-md text-sm border border-border">
         <p className="font-medium">Token Details:</p>
@@ -101,7 +79,9 @@
 
     const checkOwnership = async () => {
       try {
-        console.log(`TradeView: Checking ownership for token ${tokenId.toString()}`);
+        console.log(
+          `TradeView: Checking ownership for token ${tokenId.toString()}`,
+        );
 
         const lockup = (await publicClient.readContract({
           address: CoinchanAddress,
@@ -113,11 +93,17 @@
         if (!isMounted) return;
 
         const [lockupOwner] = lockup;
-        const isActualOwner = lockupOwner?.toLowerCase() === address.toLowerCase();
-        console.log(`TradeView: Token ${tokenId.toString()} owner check: ${isActualOwner}`);
+        const isActualOwner =
+          lockupOwner?.toLowerCase() === address.toLowerCase();
+        console.log(
+          `TradeView: Token ${tokenId.toString()} owner check: ${isActualOwner}`,
+        );
         setIsOwner(isActualOwner);
       } catch (err) {
-        console.error(`TradeView: Failed to fetch lockup owner for token ${tokenId.toString()}:`, err);
+        console.error(
+          `TradeView: Failed to fetch lockup owner for token ${tokenId.toString()}:`,
+          err,
+        );
         if (isMounted) setIsOwner(false);
       }
     };
@@ -134,7 +120,10 @@
   if (isLoading) {
     return (
       <div className="w-full max-w-screen mx-auto flex flex-col gap-4 px-2 py-4 pb-16 sm:p-6 sm:pb-16">
-        <Link to="/explore" className="text-sm self-start underline py-2 px-1 touch-manipulation">
+        <Link
+          to="/explore"
+          className="text-sm self-start underline py-2 px-1 touch-manipulation"
+        >
           ⬅︎ Back to Explorer
         </Link>
         <div className="flex flex-col items-center justify-center min-h-[400px] gap-4">
@@ -147,32 +136,50 @@
 
   return (
     <div className="w-full mx-auto flex flex-col gap-4 px-2 py-4 pb-16 sm:p-6 sm:pb-16">
-      <Link to="/explore" className="text-sm self-start underline py-2 px-1 touch-manipulation">
+      <Link
+        to="/explore"
+        className="text-sm self-start underline py-2 px-1 touch-manipulation"
+      >
         ⬅︎ Back to Explorer
       </Link>
 
-      <CoinPreview coinId={tokenId} name={name} symbol={symbol} isLoading={isLoading} />
+      <CoinPreview
+        coinId={tokenId}
+        name={name}
+        symbol={symbol}
+        isLoading={isLoading}
+      />
 
       {/* Wrap BuySell component in an ErrorBoundary to prevent crashes */}
-      <ErrorBoundary fallback={<BuySellFallback tokenId={tokenId} name={name} symbol={symbol} />}>
+      <ErrorBoundary
+        fallback={
+          <BuySellFallback tokenId={tokenId} name={name} symbol={symbol} />
+        }
+      >
         <div>
           <BuySell tokenId={tokenId} name={name} symbol={symbol} />
         </div>
       </ErrorBoundary>
-      <ErrorBoundary fallback={<ErrorFallback errorMessage="Error rendering voting panel" />}>
+      <ErrorBoundary
+        fallback={<ErrorFallback errorMessage="Error rendering voting panel" />}
+      >
         <VotePanel coinId={tokenId} />
       </ErrorBoundary>
 
       {/* Only show ClaimVested if the user is the owner */}
       {isOwner && (
         <div className="mt-4 sm:mt-6 max-w-2xl">
-          <ErrorBoundary fallback={<p className="text-destructive">Vesting claim feature unavailable</p>}>
+          <ErrorBoundary
+            fallback={
+              <p className="text-destructive">
+                Vesting claim feature unavailable
+              </p>
+            }
+          >
             <ClaimVested coinId={tokenId} />
           </ErrorBoundary>
         </div>
       )}
-<<<<<<< HEAD
-
       <Tabs>
         <TabsList>
           <TabsTrigger value="chart">Chart</TabsTrigger>
@@ -197,7 +204,7 @@
               <p className="text-destructive">Pool holders unavailable</p>
             }
           >
-            <CoinHolders coinId={tokenId.toString()} ticker={symbol ?? "TKN"} />
+            <CoinHolders coinId={tokenId.toString()} symbol={symbol ?? "TKN"} />
           </ErrorBoundary>
         </TabsContent>
         <TabsContent value="activity" className="mt-4 sm:mt-6">
@@ -214,18 +221,6 @@
         </TabsContent>
       </Tabs>
       <div className="mt-4 sm:mt-6"></div>
-=======
-      <div className="mt-4 sm:mt-6">
-        <ErrorBoundary fallback={<p className="text-destructive">Pool chart unavailable</p>}>
-          <PoolPriceChart poolId={computePoolId(tokenId).toString()} ticker={symbol ?? "TKN"} />
-        </ErrorBoundary>
-      </div>
-      <div className="mt-4 sm:mt-6">
-        <ErrorBoundary fallback={<p className="text-destructive">Pool Events unavailable</p>}>
-          <PoolEvents poolId={computePoolId(tokenId).toString()} ticker={symbol} />
-        </ErrorBoundary>
-      </div>
->>>>>>> 8b1acbd7
     </div>
   );
 };