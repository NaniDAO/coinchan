--- conflicted
+++ resolved
@@ -137,16 +137,12 @@
         ⬅︎ Back to Explorer
       </Link>
 
-<<<<<<< HEAD
-      <CoinPreview coinId={tokenId} name={name} symbol={symbol} isLoading={false} />
-=======
       <CoinPreview
         coinId={tokenId}
         name={name}
         symbol={symbol}
         isLoading={isLoading}
       />
->>>>>>> 9634a367
 
       {/* Wrap BuySell component in an ErrorBoundary to prevent crashes */}
       <ErrorBoundary
