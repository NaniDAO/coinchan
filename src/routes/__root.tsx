import { RainbowConnectButton } from "@/components/RainbowConnectButton";
import UserSettingsMenu from "@/components/UserSettingsMenu";
import { Button } from "@/components/ui/button";
import { cn } from "@/lib/utils";
import { Link, Outlet, createRootRoute, useMatchRoute, useLocation, useNavigate } from "@tanstack/react-router";
import { useTranslation } from "react-i18next";
import { useState } from "react";
import {
  Menu,
  X,
  ArrowLeftRight,
  Clock,
  Send as SendIcon,
  Layers,
  PlusCircle,
  Rocket,
  Coins as CoinsIcon,
  Logs,
<<<<<<< HEAD
  TrendingUp,
=======
>>>>>>> cfb27c5b
  Sparkles,
} from "lucide-react";
import { AnimatedLogo } from "@/components/AnimatedLogo";
import {
  DropdownMenu,
  DropdownMenuTrigger,
  DropdownMenuContent,
  DropdownMenuItem,
} from "@/components/ui/dropdown-menu";

export const Route = createRootRoute({
  component: () => {
    const location = useLocation();
    const navigate = useNavigate();
    const matchRoute = useMatchRoute();

    const { t } = useTranslation();
    const [isMobileMenuOpen, setIsMobileMenuOpen] = useState(false);
    const [isTradeOpen, setIsTradeOpen] = useState(false);
    const [isPoolOpen, setIsPoolOpen] = useState(false);
    const [isExploreOpen, setIsExploreOpen] = useState(false);
    const [isFarmOpen, setIsFarmOpen] = useState(false);
    const isDao = matchRoute({ to: "/dao" });
<<<<<<< HEAD

    if (isDao) {
=======
    const isEmbed = location.pathname.startsWith("/embed");

    if (isDao || isEmbed) {
>>>>>>> cfb27c5b
      return <Outlet />;
    }

    const handleLogoClick = () => {
      // Always navigate to landing page
      navigate({ to: "/" });
      setIsMobileMenuOpen(false);
    };

    const handleMobileMenuToggle = () => {
      setIsMobileMenuOpen(!isMobileMenuOpen);
    };

    const handleNavClick = () => {
      setIsMobileMenuOpen(false);
    };

    const navLinkClasses = (path: string) =>
      cn(
        "cursor-pointer border-2 border-transparent transition-all duration-100 font-extrabold font-body no-underline text-foreground flex-1 text-center flex items-center justify-center min-w-fit uppercase tracking-widest hover:bg-accent hover:text-accent-foreground",
        "md:text-lg text-base px-3 py-2 md:py-0",
        location.pathname === path ? "active bg-accent text-accent-foreground" : "",
      );

    const itemClasses = "w-full flex items-center gap-2 py-2 px-2 rounded-md";

    return (
      <>
        <main className="flex flex-col items-center justify-center !space-y-0 bg-foreground overflow-x-hidden">
          {/* Header */}
          <div
            className={cn(
              "!p-2 w-full max-w-[100vw] bg-background justify-between text-foreground flex flex-row items-center relative",
            )}
          >
            {/* Logo */}
            <div className="flex-shrink-0">
              <AnimatedLogo onClick={handleLogoClick} />
            </div>

            {/* Desktop Navigation */}
            {/* Make nav flex-1 so children with flex-1 share space evenly; keeps equal gaps */}
            <nav className="hidden md:flex md:flex-row items-stretch gap-3 flex-1 mx-4">
              {/* Trade */}
              <div className="flex-1 min-w-0 relative">
                <DropdownMenu open={isTradeOpen} onOpenChange={setIsTradeOpen} modal={false}>
                  <DropdownMenuTrigger asChild>
                    <Link
                      to="/swap"
                      className={cn(navLinkClasses("/swap"), "w-full inline-flex")}
                      onMouseEnter={() => setIsTradeOpen(true)}
                      onMouseLeave={() => setIsTradeOpen(false)}
                    >
                      {t("common.trade")}
                    </Link>
                  </DropdownMenuTrigger>

                  <DropdownMenuContent
                    align="start"
                    sideOffset={2}
                    className="min-w-[200px]"
                    onMouseEnter={() => setIsTradeOpen(true)}
                    onMouseLeave={() => setIsTradeOpen(false)}
                  >
                    <DropdownMenuItem asChild>
                      <Link to="/swap" className={itemClasses}>
                        <ArrowLeftRight className="h-4 w-4" />
                        <span>{t("common.swap")}</span>
                      </Link>
                    </DropdownMenuItem>
                    <DropdownMenuItem asChild>
                      <Link to="/limit" className={itemClasses}>
                        <Clock className="h-4 w-4" />
                        <span>{t("common.limit")}</span>
                      </Link>
                    </DropdownMenuItem>
                    {/* NEW: Predict */}
                    <DropdownMenuItem asChild>
                      <Link to="/predict" className={itemClasses}>
                        <Sparkles className="h-4 w-4" />
                        <span>{t("common.predict", "Predict")}</span>
                      </Link>
                    </DropdownMenuItem>
                    {/* NEW: Send */}
                    <DropdownMenuItem asChild>
                      <Link to="/send" className={itemClasses}>
                        <SendIcon className="h-4 w-4" />
                        <span>{t("common.send")}</span>
                      </Link>
                    </DropdownMenuItem>
                  </DropdownMenuContent>
                </DropdownMenu>
              </div>

              {/* Explore (dropdown) */}
              <div className="flex-1 min-w-0 relative">
                <DropdownMenu open={isExploreOpen} onOpenChange={setIsExploreOpen} modal={false}>
                  <DropdownMenuTrigger asChild>
                    <Link
                      to="/explore/tokens"
                      className={cn(navLinkClasses("/explore"), "w-full inline-flex")}
                      onMouseEnter={() => setIsExploreOpen(true)}
                      onMouseLeave={() => setIsExploreOpen(false)}
                    >
                      {t("common.explore")}
                    </Link>
                  </DropdownMenuTrigger>

                  <DropdownMenuContent
                    align="start"
                    sideOffset={2}
                    className="min-w-[220px]"
                    onMouseEnter={() => setIsExploreOpen(true)}
                    onMouseLeave={() => setIsExploreOpen(false)}
                  >
                    <DropdownMenuItem asChild>
                      <Link to="/explore/tokens" className={itemClasses}>
                        <CoinsIcon className="h-4 w-4" />
                        <span>{t("common.tokens")}</span>
                      </Link>
                    </DropdownMenuItem>
                    <DropdownMenuItem asChild>
                      <Link to="/explore/pools" className={itemClasses}>
                        <Layers className="h-4 w-4" />
                        <span>{t("common.pools")}</span>
                      </Link>
                    </DropdownMenuItem>
                    <DropdownMenuItem asChild>
                      <Link to="/explore/orders" className={itemClasses}>
                        <Logs className="h-4 w-4" />
                        <span>{t("common.orders")}</span>
                      </Link>
                    </DropdownMenuItem>
                  </DropdownMenuContent>
                </DropdownMenu>
              </div>

              {/* Pool (dropdown) */}
              <div className="flex-1 min-w-0 relative">
                <DropdownMenu open={isPoolOpen} onOpenChange={setIsPoolOpen} modal={false}>
                  <DropdownMenuTrigger asChild>
                    <Link
                      to="/positions" // default click goes to /positions
                      className={cn(navLinkClasses("/positions"), "w-full inline-flex")}
                      onMouseEnter={() => setIsPoolOpen(true)}
                      onMouseLeave={() => setIsPoolOpen(false)}
                    >
                      {t("common.pool")}
                    </Link>
                  </DropdownMenuTrigger>

                  <DropdownMenuContent
                    align="start"
                    sideOffset={2}
                    className="min-w-[200px]"
                    onMouseEnter={() => setIsPoolOpen(true)}
                    onMouseLeave={() => setIsPoolOpen(false)}
                  >
                    <DropdownMenuItem asChild>
                      <Link to="/positions" className={itemClasses}>
                        <Layers className="h-4 w-4" />
                        <span>{t("common.pool")}</span>
                      </Link>
                    </DropdownMenuItem>
                    <DropdownMenuItem asChild>
                      <Link to="/positions/create" className={itemClasses}>
                        <PlusCircle className="h-4 w-4" />
                        <span>{t("navigation.create", "Create")}</span>
                      </Link>
                    </DropdownMenuItem>
                  </DropdownMenuContent>
                </DropdownMenu>
              </div>

              {/* Farm (dropdown) - Back in header navigation */}
              <div className="flex-1 min-w-0 relative">
                <DropdownMenu open={isFarmOpen} onOpenChange={setIsFarmOpen} modal={false}>
                  <DropdownMenuTrigger asChild>
                    <Link
                      to="/farm" // default click goes to /farm
                      className={cn(navLinkClasses("/farm"), "w-full inline-flex")}
                      onMouseEnter={() => setIsFarmOpen(true)}
                      onMouseLeave={() => setIsFarmOpen(false)}
                    >
                      {t("common.farm")}
                    </Link>
                  </DropdownMenuTrigger>

                  <DropdownMenuContent
                    align="start"
                    sideOffset={2}
                    className="min-w-[200px]"
                    onMouseEnter={() => setIsFarmOpen(true)}
                    onMouseLeave={() => setIsFarmOpen(false)}
                  >
                    <DropdownMenuItem asChild>
                      <Link to="/farm" className={itemClasses}>
                        <Layers className="h-4 w-4" />
                        <span>{t("common.farm")}</span>
                      </Link>
                    </DropdownMenuItem>
                    <DropdownMenuItem asChild>
                      <Link to="/farm/create" className={itemClasses}>
                        <Rocket className="h-4 w-4" />
                        <span>{t("navigation.create", "Create")}</span>
                      </Link>
                    </DropdownMenuItem>
<<<<<<< HEAD
                    <DropdownMenuItem asChild>
                      <Link to="/stake" className={itemClasses}>
                        <TrendingUp className="h-4 w-4" />
                        <span>{t("common.stake", "Stake")}</span>
                      </Link>
                    </DropdownMenuItem>
=======
>>>>>>> cfb27c5b
                  </DropdownMenuContent>
                </DropdownMenu>
              </div>
            </nav>

            {/* Desktop Right Side */}
            <div className="hidden md:flex items-center gap-2.5 flex-shrink-0">
<<<<<<< HEAD
              <Link to="/daico">
=======
              <Link to="/create">
>>>>>>> cfb27c5b
                <Button variant="outline" size="sm">
                  {t("common.launch", "Launch")}
                </Button>
              </Link>
              <RainbowConnectButton />
              <UserSettingsMenu />
            </div>

            {/* Mobile Right Side */}
            <div className="flex md:hidden items-center gap-2 flex-shrink-0">
<<<<<<< HEAD
              <Link to="/daico">
=======
              <Link to="/create">
>>>>>>> cfb27c5b
                <Button variant="outline" size="sm" className="text-xs px-2">
                  {t("navigation.create", "Create")}
                </Button>
              </Link>
              <RainbowConnectButton />
              <UserSettingsMenu />
              <button
                onClick={handleMobileMenuToggle}
                className="p-2 hover:bg-accent hover:text-accent-foreground rounded-md transition-colors"
                aria-label="Toggle menu"
              >
                {isMobileMenuOpen ? <X className="h-5 w-5" /> : <Menu className="h-5 w-5" />}
              </button>
            </div>
          </div>

          {/* Mobile Dropdown Menu */}
          {isMobileMenuOpen && (
            <div className="md:hidden w-screen bg-background border-b-2 border-border shadow-lg z-50">
              <div className="flex flex-col space-y-3 p-4">
                {/* Mobile Navigation Links */}
                <nav className="flex flex-col space-y-2">
                  {[
                    {
                      to: "/swap",
                      label: `${t("common.trade")} — Swap`,
                    },
                    {
                      to: "/limit",
                      label: `${t("common.trade")} — Limit`,
                    },
                    {
                      to: "/predict",
                      label: `${t("common.trade")} — ${t("common.predict", "Predict")}`,
                    },
                    {
                      to: "/send",
                      label: `${t("common.trade")} — Send`,
                    },
                    {
                      to: "/explore",
                      label: t("common.explore"),
                    },
                    {
                      to: "/explore/launches",
                      label: "Launches",
                    },
                    {
                      to: "/explore/tokens",
                      label: "Tokens",
                    },
                    {
                      to: "/explore/pools",
                      label: "Pools",
                    },
                    {
                      to: "/explore/curve_coins",
                      label: "Curve Coins",
                    },
                    {
                      to: "/positions",
                      label: t("common.positions"),
                    },
                    {
                      to: "/coins",
                      label: t("common.coins"),
                    },
                    {
<<<<<<< HEAD
                      to: "/stake",
                      label: `📈 ${t("common.stake", "Stake")}`,
                    },
                    {
=======
>>>>>>> cfb27c5b
                      to: "/farm",
                      label: `🌾 ${t("common.farm")}`,
                    },
                    {
                      to: "/farm/create",
                      label: `🌾 ${t("common.farm")} — ${t("navigation.create", "Create")}`,
                    }, // NEW
                  ].map((link) => (
                    <Link
                      key={link.to}
                      to={link.to}
                      onClick={handleNavClick}
                      className={cn(
                        "cursor-pointer border-2 border-transparent transition-all duration-100 font-extrabold font-body no-underline text-foreground text-center flex items-center justify-center uppercase tracking-widest text-lg hover:bg-accent hover:text-accent-foreground rounded-md py-3",
                        location.pathname === link.to ? "active bg-accent text-accent-foreground" : "",
                      )}
                    >
                      {link.label}
                    </Link>
                  ))}
                </nav>
              </div>
            </div>
          )}

          {/* Main Content */}
          <div className="min-h-screen w-full max-w-[100vw] bg-background z-0 overflow-x-hidden">
            <Outlet />
          </div>
        </main>

        {/* Overlay for mobile menu */}
        {isMobileMenuOpen && (
          <div
            className="fixed inset-0 bg-black bg-opacity-25 z-40 md:hidden"
            onClick={() => setIsMobileMenuOpen(false)}
          />
        )}
      </>
    );
  },
});<|MERGE_RESOLUTION|>--- conflicted
+++ resolved
@@ -16,10 +16,7 @@
   Rocket,
   Coins as CoinsIcon,
   Logs,
-<<<<<<< HEAD
   TrendingUp,
-=======
->>>>>>> cfb27c5b
   Sparkles,
 } from "lucide-react";
 import { AnimatedLogo } from "@/components/AnimatedLogo";
@@ -43,14 +40,9 @@
     const [isExploreOpen, setIsExploreOpen] = useState(false);
     const [isFarmOpen, setIsFarmOpen] = useState(false);
     const isDao = matchRoute({ to: "/dao" });
-<<<<<<< HEAD
-
-    if (isDao) {
-=======
     const isEmbed = location.pathname.startsWith("/embed");
 
     if (isDao || isEmbed) {
->>>>>>> cfb27c5b
       return <Outlet />;
     }
 
@@ -258,15 +250,12 @@
                         <span>{t("navigation.create", "Create")}</span>
                       </Link>
                     </DropdownMenuItem>
-<<<<<<< HEAD
                     <DropdownMenuItem asChild>
                       <Link to="/stake" className={itemClasses}>
                         <TrendingUp className="h-4 w-4" />
                         <span>{t("common.stake", "Stake")}</span>
                       </Link>
                     </DropdownMenuItem>
-=======
->>>>>>> cfb27c5b
                   </DropdownMenuContent>
                 </DropdownMenu>
               </div>
@@ -274,11 +263,7 @@
 
             {/* Desktop Right Side */}
             <div className="hidden md:flex items-center gap-2.5 flex-shrink-0">
-<<<<<<< HEAD
               <Link to="/daico">
-=======
-              <Link to="/create">
->>>>>>> cfb27c5b
                 <Button variant="outline" size="sm">
                   {t("common.launch", "Launch")}
                 </Button>
@@ -289,11 +274,7 @@
 
             {/* Mobile Right Side */}
             <div className="flex md:hidden items-center gap-2 flex-shrink-0">
-<<<<<<< HEAD
               <Link to="/daico">
-=======
-              <Link to="/create">
->>>>>>> cfb27c5b
                 <Button variant="outline" size="sm" className="text-xs px-2">
                   {t("navigation.create", "Create")}
                 </Button>
@@ -362,13 +343,10 @@
                       label: t("common.coins"),
                     },
                     {
-<<<<<<< HEAD
                       to: "/stake",
                       label: `📈 ${t("common.stake", "Stake")}`,
                     },
                     {
-=======
->>>>>>> cfb27c5b
                       to: "/farm",
                       label: `🌾 ${t("common.farm")}`,
                     },
