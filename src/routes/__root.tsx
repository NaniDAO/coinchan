--- conflicted
+++ resolved
@@ -131,15 +131,11 @@
 
               {/* Explore (dropdown) */}
               <div className="flex-1 min-w-0 relative">
-<<<<<<< HEAD
                 <DropdownMenu
                   open={isExploreOpen}
                   onOpenChange={setIsExploreOpen}
                   modal={false}
                 >
-=======
-                <DropdownMenu open={isExploreOpen} onOpenChange={setIsExploreOpen}>
->>>>>>> 63da8651
                   <DropdownMenuTrigger asChild>
                     <Link
                       to="/explore/tokens"
