--- conflicted
+++ resolved
@@ -299,7 +299,6 @@
     "user_denied": "User denied transaction",
     "gas_estimation_failed": "Gas estimation failed",
     "contract_error": "Contract error",
-<<<<<<< HEAD
     "price_impact_too_high": "Price impact too high",
     "unknown_error": "Unknown error occurred",
     "trading_unavailable": "Trading temporarily unavailable",
@@ -312,10 +311,6 @@
     "no_tokens_to_vest": "No tokens available to vest",
     "only_creator_can_claim": "Only the creator can claim vested tokens",
     "transaction_retry": "Transaction failed. Please try again."
-=======
-    "price_impact_too_high": "Slippage too high",
-    "unknown_error": "Unknown error occurred"
->>>>>>> d769c0b0
   },
   "notifications": {
     "transaction_sent": "Transaction sent",
