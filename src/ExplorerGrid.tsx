import { CoinCard } from "./components/CoinCard";
import { type CoinData } from "./hooks/metadata";
import { useEffect, useState } from "react";

// Default page size
const PAGE_SIZE = 20;

export const ExplorerGrid = ({
  coins,
  total,
  canPrev,
  canNext,
  onPrev,
  onNext,
<<<<<<< HEAD
  onTrade,
  onSend,
=======
>>>>>>> 7b912acf
  isLoading = false,
  currentPage = 1,
  totalPages = 1,
  isSearchActive = false,
  searchBar,
  searchResults = "",
}: {
  coins: CoinData[];
  total: number;
  canPrev: boolean;
  canNext: boolean;
  onPrev: () => void;
  onNext: () => void;
<<<<<<< HEAD
  onTrade: (id: bigint) => void;
  onSend?: () => void;
=======
>>>>>>> 7b912acf
  isLoading?: boolean;
  currentPage?: number;
  totalPages?: number;
  isSearchActive?: boolean;
  searchBar?: React.ReactNode;
  searchResults?: string;
}) => {
  // Track page transition state for better UX
  const [isTransitioning, setIsTransitioning] = useState(false);
  const [direction, setDirection] = useState<"next" | "prev" | null>(null);

  // Reset transition state when coins change
  useEffect(() => {
    setIsTransitioning(false);
    setDirection(null);
  }, [coins]);

  // Enhanced prev/next handlers with transition state
  const handlePrev = () => {
    if (canPrev && !isLoading && !isTransitioning) {
      setIsTransitioning(true);
      setDirection("prev");
      onPrev();
    }
  };

  const handleNext = () => {
    if (canNext && !isLoading && !isTransitioning) {
      setIsTransitioning(true);
      setDirection("next");
      onNext();
    }
  };

  // Combined loading state including transitions
  const isPending = isLoading || isTransitioning;

  return (
    <div className="w-full px-2 sm:px-4">
      <div className="flex justify-between items-center mb-4">
        <div className="flex items-center">
          <h2 className="text-lg sm:text-xl font-semibold text-center sm:text-left">
            {total === 0
              ? "NO COINS DEPLOYED"
              : total === 1
                ? "1 COIN DEPLOYED"
                : `${total} COINS DEPLOYED`}
          </h2>

          {searchResults && (
            <div className="ml-4 text-sm text-gray-500">{searchResults}</div>
          )}
        </div>

        <div className="flex items-center">
          {/* Search Bar */}
          {searchBar}

          {/* Enhanced loading indicator */}
          {isPending && (
            <div className="flex items-center ml-3">
              <div className="w-4 h-4 rounded-full border-2 border-red-500 border-t-transparent animate-spin mr-2"></div>
              <span className="text-sm text-red-500">
                {isTransitioning
                  ? direction === "next"
                    ? "Loading next page..."
                    : "Loading previous page..."
                  : "Loading..."}
              </span>
            </div>
          )}
        </div>
      </div>

      <div
        className={`grid grid-cols-3 sm:grid-cols-4 md:grid-cols-5 gap-2 sm:gap-3 min-h-[300px] ${isTransitioning ? "transition-opacity duration-300 opacity-50" : ""}`}
      >
        {coins.map((coin) => (
          <div
            key={coin.coinId.toString()}
            className={isPending ? "opacity-60 pointer-events-none" : ""}
          >
            <CoinCard coin={coin} />
          </div>
        ))}

        {/* Show skeleton loaders for empty grid during initial load */}
        {coins.length === 0 &&
          total > 0 &&
          !isSearchActive &&
          Array.from({ length: Math.min(total, PAGE_SIZE) }).map((_, index) => (
            <div
              key={`skeleton-${index}`}
              className="flex border-2 border-red-900/30 rounded-md bg-yellow-50/50 w-full flex-col items-right p-1 gap-2 shadow h-32 animate-pulse"
            ></div>
          ))}

        {/* Show message when no search results */}
        {coins.length === 0 && isSearchActive && (
          <div className="col-span-3 sm:col-span-4 md:col-span-5 text-center py-8 text-gray-500">
            No coins found matching your search
          </div>
        )}
      </div>

      <div className="pagination-buttons flex justify-between items-center mt-6 mb-4">
        <button
          onClick={handlePrev}
          disabled={!canPrev || isPending}
          aria-label="Go to previous page"
          className={`px-4 py-2 rounded-md border border-red-300 hover:bg-red-50 touch-manipulation
            ${!canPrev || isPending ? "text-gray-400 opacity-50 cursor-not-allowed" : "text-red-500 font-bold"}
            ${isTransitioning && direction === "prev" ? "relative bg-red-50" : ""}
          `}
        >
          {isTransitioning && direction === "prev" ? (
            <span className="absolute inset-0 flex items-center justify-center">
              <span className="w-3 h-3 rounded-full border-2 border-red-500 border-t-transparent animate-spin mr-1"></span>
            </span>
          ) : null}
          <span
            className={
              isTransitioning && direction === "prev" ? "opacity-0" : ""
            }
          >
            Previous
          </span>
        </button>

        {/* Page info from parent */}
        {total > 0 && !isSearchActive && (
          <span className="text-sm text-gray-500">
            Page {currentPage} of {totalPages}
          </span>
        )}

        <button
          onClick={handleNext}
          disabled={!canNext || isPending}
          aria-label="Go to next page"
          className={`px-4 py-2 rounded-md border border-red-300 hover:bg-red-50 touch-manipulation
            ${!canNext || isPending ? "text-gray-400 opacity-50 cursor-not-allowed" : "text-red-500 font-bold"}
            ${isTransitioning && direction === "next" ? "relative bg-red-50" : ""}
          `}
        >
          {isTransitioning && direction === "next" ? (
            <span className="absolute inset-0 flex items-center justify-center">
              <span className="w-3 h-3 rounded-full border-2 border-red-500 border-t-transparent animate-spin mr-1"></span>
            </span>
          ) : null}
          <span
            className={
              isTransitioning && direction === "next" ? "opacity-0" : ""
            }
          >
            Next
          </span>
        </button>
      </div>

      {/* Send button at the bottom of Explorer Grid */}
      <div className="mt-6 flex justify-center">
        <button
          onClick={onSend}
          className="px-6 py-3 bg-yellow-500 hover:bg-yellow-600 text-white font-bold rounded-md shadow-md transition-colors duration-200"
        >
          Send Coins
        </button>
      </div>
    </div>
  );
};<|MERGE_RESOLUTION|>--- conflicted
+++ resolved
@@ -12,11 +12,6 @@
   canNext,
   onPrev,
   onNext,
-<<<<<<< HEAD
-  onTrade,
-  onSend,
-=======
->>>>>>> 7b912acf
   isLoading = false,
   currentPage = 1,
   totalPages = 1,
@@ -30,11 +25,6 @@
   canNext: boolean;
   onPrev: () => void;
   onNext: () => void;
-<<<<<<< HEAD
-  onTrade: (id: bigint) => void;
-  onSend?: () => void;
-=======
->>>>>>> 7b912acf
   isLoading?: boolean;
   currentPage?: number;
   totalPages?: number;
