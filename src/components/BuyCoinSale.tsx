/*  BuyCoinSale.ts
    —————————————————————————————————————————————————————————————————
    • Two modes: “Spend ETH” and “Buy Tokens”.
    • Prevents unfillable dust by always trading whole atomic lots:
        • ETH mode – msg.value rounded ↓ to multiple of P*.
        • Token mode – tokenQty rounded ↓ to multiple of C*,
          msg.value = lots · P*.
    • Includes dust-sweeper button (unchanged logic).
   ------------------------------------------------------------------ */

import { ZAMMLaunchAbi, ZAMMLaunchAddress } from "@/constants/ZAMMLaunch";
import {
  useWriteContract,
  usePublicClient,
  useAccount,
  useBalance,
} from "wagmi";
import {
  ComposedChart,
  Bar,
  Line,
  Area,
  XAxis,
  YAxis,
  CartesianGrid,
  Tooltip,
  ResponsiveContainer,
  Legend,
} from "recharts";
import { formatEther, parseEther } from "viem";
import { Badge } from "./ui/badge";
import { PillIndicator } from "./ui/pill";
import { Button } from "./ui/button";
import { Card, CardHeader, CardTitle, CardContent, CardAction } from "./ui/card";
import { useState, useMemo, useEffect, useCallback } from "react";
import { useTranslation } from "react-i18next";
import { Input } from "./ui/input";
import { cn } from "@/lib/utils";
import { useCoinSale } from "@/hooks/use-coin-sale";
import { BuySellCookbookCoin } from "./BuySellCookbookCoin";
import { useChartTheme } from "@/hooks/use-chart-theme";

/* ───────── helpers ───────── */

const gcd = (a: bigint, b: bigint): bigint => {
  while (b !== 0n) {
    const t = b;
    b = a % b;
    a = t;
  }
  return a;
};

const statusToPillVariant = (s: string) =>
  s === "ACTIVE" ? "success" : s === "FINALIZED" ? "info" : "error";

/* ───────── types ───────── */

interface Tranche {
  coins: string;
  deadline: string;
  price: string;
  remaining: string;
  trancheIndex: number;
  sold: string;
}

/* ───────── component ───────── */

export const BuyCoinSale = ({
  coinId,
  symbol,
}: {
  coinId: bigint;
  symbol: string;
}) => {
  /* chain + account hooks */
  const { data: sale, isLoading } = useCoinSale({ coinId: coinId.toString() });
  const { writeContract } = useWriteContract();
  const publicClient = usePublicClient();
  const { address } = useAccount();
  const { data: balanceData } = useBalance({ address });
  const { t } = useTranslation();

  /* ui state */
  const [selected, setSelected] = useState<number | null>(null);
  const [mode, setMode] = useState<"ETH" | "TOKEN">("ETH");
  const [ethInput, setEthInput] = useState<string>("");
  const [tokenInput, setTokenInput] = useState<string>("");

  /* dust-helper */
  const [Pstar, setPstar] = useState<bigint>(0n);
  const [Cstar, setCstar] = useState<bigint>(0n);
  const [remainderWei, setRemainderWei] = useState<bigint | null>(null);
  const [refreshKey, setRefreshKey] = useState(0);

  /* get cheapest available tranche (enforces sequential filling) */
  const cheapestAvailableTranche = useMemo(() => {
    if (!sale) return null;
    const active = sale.tranches.items.filter(
      (t: Tranche) =>
        BigInt(t.remaining) > 0n && Number(t.deadline) * 1000 > Date.now(),
    );
    if (!active.length) return null;
    
    // Sort by price and return the cheapest unfilled tranche
    return active.reduce((cheapest: Tranche, current: Tranche) =>
      BigInt(cheapest.price) < BigInt(current.price) ? cheapest : current,
    );
  }, [sale]);

  /* auto-select cheapest available tranche */
  useEffect(() => {
    if (cheapestAvailableTranche) {
      setSelected(cheapestAvailableTranche.trancheIndex);
    }
  }, [cheapestAvailableTranche]);

  const tranche: Tranche | undefined = useMemo(
    () =>
      sale?.tranches.items.find((t: Tranche) => t.trancheIndex === selected),
    [sale, selected],
  );

  /* check if a tranche is selectable (only cheapest available can be selected) */
  const isTrancheSelectable = useCallback((trancheToCheck: Tranche) => {
    return cheapestAvailableTranche?.trancheIndex === trancheToCheck.trancheIndex;
  }, [cheapestAvailableTranche]);

  /* compute atomic lot when tranche changes */
  useEffect(() => {
    if (!tranche) {
      setPstar(0n);
      setCstar(0n);
      return;
    }
    const priceWei = BigInt(tranche.price);
    const coinsWei = BigInt(tranche.coins);
    const g = gcd(priceWei, coinsWei);
    setPstar(priceWei / g);
    setCstar(coinsWei / g);
  }, [tranche]);

  /* refresh remainderWei after each tx */
  useEffect(() => {
    (async () => {
      if (!tranche) {
        setRemainderWei(null);
        return;
      }
      const rem = (await publicClient?.readContract({
        address: ZAMMLaunchAddress,
        abi: ZAMMLaunchAbi,
        functionName: "trancheRemainingWei",
        args: [coinId, BigInt(tranche.trancheIndex)],
      })) as bigint;
      setRemainderWei(rem);
    })();
  }, [tranche, refreshKey, publicClient, coinId]);

  const lotsFromEth = (rawWei: bigint) => (Pstar === 0n ? 0n : rawWei / Pstar);
  const lotsFromToken = (rawTok: bigint) =>
    Cstar === 0n ? 0n : rawTok / Cstar;

  /* sanitise ETH input */
  const sanitisedWei = useMemo(() => {
    if (mode !== "ETH" || Pstar === 0n) return 0n;
    try {
      const rawWei = ethInput.trim() ? parseEther(ethInput.trim()) : 0n;
      return (rawWei / Pstar) * Pstar; // round down to multiple of P*
    } catch {
      return 0n;
    }
  }, [ethInput, mode, Pstar]);

  /* sanitise TOKEN input & derive ETH required */
  const { tokenWeiRounded, ethWeiForTokens } = useMemo(() => {
    if (mode !== "TOKEN" || Cstar === 0n || Pstar === 0n) {
      return { tokenWeiRounded: 0n, ethWeiForTokens: 0n };
    }
    try {
      const rawTokWei = tokenInput.trim() ? parseEther(tokenInput.trim()) : 0n;
      const lots = lotsFromToken(rawTokWei); // floor
      const tokWei = lots * Cstar;
      const ethWei = lots * Pstar;
      return { tokenWeiRounded: tokWei, ethWeiForTokens: ethWei };
    } catch {
      return { tokenWeiRounded: 0n, ethWeiForTokens: 0n };
    }
  }, [tokenInput, mode, Cstar, Pstar]);

  /* estimates */
  const estimateTokens = useMemo(() => {
    if (mode !== "ETH" || sanitisedWei === 0n || !tranche) return undefined;
    const tokensWei = lotsFromEth(sanitisedWei) * Cstar;
    return formatEther(tokensWei);
  }, [mode, sanitisedWei, tranche, Cstar]);

  const estimateEth = useMemo(() => {
    if (mode !== "TOKEN" || tokenWeiRounded === 0n) return undefined;
    return formatEther(ethWeiForTokens);
  }, [mode, tokenWeiRounded, ethWeiForTokens]);

  /* sweep eligibility */
  const sweepable =
    remainderWei !== null &&
    Pstar !== 0n &&
    remainderWei % Pstar === 0n &&
    remainderWei > 0n;

  const onTxSent = () => setRefreshKey((k) => k + 1);

  /* handle MAX */
  const handleMax = () => {
    if (!tranche) return;
    if (mode === "ETH") {
      if (balanceData?.value) setEthInput(formatEther(balanceData.value));
    } else {
      const remainingTokWei = BigInt(tranche.remaining);
      const lots = lotsFromToken(remainingTokWei);
      setTokenInput(formatEther(lots * Cstar));
    }
  };

  /* early exits */
  if (isLoading) return <div>{t("sale.loading")}</div>;
  if (!sale) return <div>{t("sale.not_found")}</div>;
  if (sale.status === "FINALIZED")
    return <BuySellCookbookCoin coinId={coinId} symbol={symbol} />;

  const activeTranches = sale.tranches.items.filter(
    (t: Tranche) =>
<<<<<<< HEAD
      BigInt(t.remaining) > 0n && Number(t.deadline) * 1000 > Date.now(),
  );
=======
      BigInt(t.remaining) > 0n &&
      Number(t.deadline) * 1000 > Date.now(),
  ).sort((a: Tranche, b: Tranche) => {
    // Sort by price ascending for consistent ordering
    const priceA = BigInt(a.price);
    const priceB = BigInt(b.price);
    return priceA < priceB ? -1 : priceA > priceB ? 1 : 0;
  });
>>>>>>> c165baa4

  /* chart data */
  const chartData = sale.tranches.items.map((t: Tranche) => ({
    name: `Tranche ${t.trancheIndex}`,
    sold: Number(formatEther(BigInt(t.sold))),
    remaining: Number(formatEther(BigInt(t.remaining))),
    price: Number(formatEther(BigInt(t.price))),
    priceNum: Number(formatEther(BigInt(t.price))),
    deadline: new Date(Number(t.deadline) * 1000).toLocaleString(),
    trancheIndex: t.trancheIndex,
    isSelected: t.trancheIndex === selected,
  }));

  /* chart theme */
  const chartTheme = useChartTheme();

  /* ─────────────────────────── JSX ─────────────────────────── */

  return (
<<<<<<< HEAD
    <div className="border-2 border-secondary">
      {/* header */}
      <div className="flex justify-between items-center p-2 border-b border-secondary">
        <h2 className="text-xl font-bold">{t("sale.title")}</h2>
        <Badge variant="outline">
          <PillIndicator variant={statusToPillVariant(sale.status)} pulse />
          <span className="ml-1">{sale.status}</span>
        </Badge>
      </div>

      {/* stats & chart */}
      <div className="p-2">
        <div>
          {t("sale.supply")} {formatEther(BigInt(sale.saleSupply))} {symbol}
        </div>
        <h3 className="text-lg font-semibold mt-4 mb-2">
          {t("sale.tranches")}
        </h3>
        <div className="bg-sidebar rounded-2xl shadow-sm p-4">
=======
    <Card className="w-full">
      <CardHeader>
        <CardTitle className="font-mono text-xl">{t('sale.title')}</CardTitle>
        <CardAction>
          <Badge variant="outline" className="font-mono">
            <PillIndicator variant={statusToPillVariant(sale.status)} pulse />
            <span className="ml-1">{sale.status}</span>
          </Badge>
        </CardAction>
      </CardHeader>

      <CardContent>
        <div className="font-mono text-sm mb-6">
          {t('sale.supply')} {formatEther(BigInt(sale.saleSupply))} {symbol}
        </div>
        
        <h3 className="font-mono text-lg font-bold mb-4">{t('sale.tranches')}</h3>
        <Card className="p-4 mb-6">
>>>>>>> c165baa4
          <div className="h-64">
            <ResponsiveContainer width="100%" height="100%">
              <ComposedChart
                data={chartData}
                margin={{ top: 10, right: 20, bottom: 10, left: 10 }}
              >
                {/* … same svg gradients, axes, tooltip, bars & line as previous version … */}
                <defs>
                  <linearGradient id="soldGradient" x1="0" y1="0" x2="0" y2="1">
                    <stop offset="0%" stopColor={chartTheme.downColor} stopOpacity={0.8} />
                    <stop offset="100%" stopColor={chartTheme.downColor} stopOpacity={0.2} />
                  </linearGradient>
<<<<<<< HEAD
                  <linearGradient
                    id="remainingGradient"
                    x1="0"
                    y1="0"
                    x2="0"
                    y2="1"
                  >
                    <stop offset="0%" stopColor="#facc15" stopOpacity={0.8} />
                    <stop offset="100%" stopColor="#facc15" stopOpacity={0.2} />
                  </linearGradient>
                  <linearGradient
                    id="priceGradient"
                    x1="0"
                    y1="0"
                    x2="0"
                    y2="1"
                  >
                    <stop offset="0%" stopColor="#00e5ff" stopOpacity={0.8} />
                    <stop offset="100%" stopColor="#00e5ff" stopOpacity={0.2} />
=======
                  <linearGradient id="remainingGradient" x1="0" y1="0" x2="0" y2="1">
                    <stop offset="0%" stopColor={chartTheme.upColor} stopOpacity={0.8} />
                    <stop offset="100%" stopColor={chartTheme.upColor} stopOpacity={0.2} />
                  </linearGradient>
                  <linearGradient id="priceGradient" x1="0" y1="0" x2="0" y2="1">
                    <stop offset="0%" stopColor={chartTheme.lineColor} stopOpacity={0.8} />
                    <stop offset="100%" stopColor={chartTheme.lineColor} stopOpacity={0.2} />
>>>>>>> c165baa4
                  </linearGradient>
                  <linearGradient id="lineGradient" x1="0" y1="0" x2="1" y2="0">
                    <stop offset="0%" stopColor={chartTheme.lineColor} />
                    <stop offset="100%" stopColor={chartTheme.lineColor} stopOpacity={0.7} />
                  </linearGradient>
                </defs>

<<<<<<< HEAD
                <CartesianGrid
                  horizontal
                  vertical={false}
                  stroke="#e2e8f0"
                  strokeDasharray="1 4"
                />

                <XAxis
                  dataKey="name"
                  axisLine={{ stroke: "#cbd5e0" }}
                  tickLine={false}
                  tick={{ fill: "#4a5568", fontSize: 12 }}
                />
                <YAxis
                  axisLine={false}
                  tickLine={false}
                  tick={{ fill: "#4a5568", fontSize: 12 }}
                />
=======
                <CartesianGrid horizontal vertical={false} stroke={chartTheme.textColor} strokeOpacity={0.2} strokeDasharray="2 4" />

                <XAxis dataKey="name" axisLine={{ stroke: chartTheme.textColor, strokeOpacity: 0.3 }} tickLine={false} tick={{ fill: chartTheme.textColor, fontSize: 11, fontFamily: 'monospace' }} />
                <YAxis yAxisId="left" axisLine={false} tickLine={false} tick={{ fill: chartTheme.textColor, fontSize: 11, fontFamily: 'monospace' }} />
                <YAxis yAxisId="right" orientation="right" axisLine={false} tickLine={false} tick={{ fill: chartTheme.lineColor, fontSize: 11, fontFamily: 'monospace' }} />
>>>>>>> c165baa4

                <Legend
                  wrapperStyle={{ fontFamily: 'monospace', fontSize: '12px' }}
                  payload={[
<<<<<<< HEAD
                    { value: t("sale.sold"), type: "square", color: "#ef4444" },
                    {
                      value: t("sale.remaining"),
                      type: "square",
                      color: "#facc15",
                    },
                    {
                      value: t("sale.price_eth"),
                      type: "line",
                      color: "#00e5ff",
                    },
=======
                    { value: t('sale.sold'), type: "square", color: chartTheme.downColor },
                    { value: t('sale.remaining'), type: "square", color: chartTheme.upColor },
                    { value: t('sale.price_eth'), type: "line",  color: chartTheme.lineColor },
>>>>>>> c165baa4
                  ]}
                />

                <Tooltip
                  content={({ active, payload, label }) => {
                    if (!active || !payload?.length) return null;
                    const d = payload[0].payload;
                    return (
<<<<<<< HEAD
                      <div className="bg-white p-2 rounded shadow-lg text-sm">
                        <div className="text-gray-600 mb-1">{label}</div>
                        <div className="font-medium text-red-500">
                          {t("sale.sold_colon")} {d.sold.toFixed(4)} {symbol}
                        </div>
                        <div className="font-medium text-yellow-500">
                          {t("sale.remaining_colon")} {d.remaining.toFixed(4)}{" "}
                          {symbol}
                        </div>
                        <div className="font-medium text-blue-500">
                          {t("sale.price_colon")} {d.price.toFixed(4)} ETH
                        </div>
                        <div className="font-medium text-sm text-gray-600">
                          {((100 * d.sold) / (d.sold + d.remaining)).toFixed(1)}
                          {t("sale.percent_sold")}
                        </div>
                        <div className="text-xs text-gray-500 mt-1">
                          {t("sale.deadline")} {d.deadline}
                        </div>
=======
                      <div className="bg-card border-2 border-border p-3 shadow-[4px_4px_0_var(--border)] font-mono text-xs">
                        <div className="text-muted-foreground mb-2 font-bold">{label}</div>
                        <div className="font-bold text-destructive mb-1">
                          {t('sale.sold_colon')} {d.sold.toFixed(4)} {symbol}
                        </div>
                        <div className="font-bold text-warning mb-1">
                          {t('sale.remaining_colon')} {d.remaining.toFixed(4)} {symbol}
                        </div>
                        <div className="font-bold text-primary mb-1">
                          {t('sale.price_colon')} {d.price.toFixed(4)} ETH
                        </div>
                        <div className="font-bold text-sm text-muted-foreground mb-1">
                          {((100 * d.sold) / (d.sold + d.remaining)).toFixed(1)}{t('sale.percent_sold')}
                        </div>
                        <div className="text-xs text-muted-foreground mt-2 border-t border-border pt-1">{t('sale.deadline')} {d.deadline}</div>
>>>>>>> c165baa4
                      </div>
                    );
                  }}
                />

<<<<<<< HEAD
                <Area
                  type="monotone"
                  dataKey="priceNum"
                  fill="url(#priceGradient)"
                  fillOpacity={0.15}
                  stroke="none"
                />
                <Bar
                  dataKey="sold"
                  stackId="a"
                  fill="url(#soldGradient)"
                  radius={[6, 0, 0, 6]}
                  barSize={50}
                />
                <Bar
                  dataKey="remaining"
                  stackId="a"
                  fill="url(#remainingGradient)"
                  radius={[0, 6, 6, 0]}
                  barSize={50}
                />
                <Line
                  type="monotone"
                  dataKey="priceNum"
                  stroke="url(#lineGradient)"
                  strokeWidth={3}
                  dot={{
                    r: 4,
                    fill: "#00e5ff",
                    stroke: "#fff",
                    strokeWidth: 2,
                  }}
                  activeDot={{ r: 6 }}
                />
              </ComposedChart>
            </ResponsiveContainer>
          </div>
        </div>
      </div>

      {/* spend/buy toggle */}
      <div className="flex space-x-2 px-2 mt-4">
        <button
          onClick={() => setMode("ETH")}
          className={twMerge(
            "px-4 py-2 rounded-lg",
            mode === "ETH" ? "bg-accent text-white" : "bg-sidebar",
          )}
        >
          {t("sale.spend_eth")}
        </button>
        <button
          onClick={() => setMode("TOKEN")}
          className={twMerge(
            "px-4 py-2 rounded-lg",
            mode === "TOKEN" ? "bg-accent text-white" : "bg-sidebar",
          )}
        >
          {t("sale.buy_tokens")}
        </button>
      </div>

      {/* tranche selector */}
      <h3 className="text-lg font-semibold mt-4 mb-2 px-2">
        {t("sale.choose_tranche")}
      </h3>
      <div className="grid sm:grid-cols-2 gap-3 px-2">
        {activeTranches.map((tranche: Tranche) => {
          const isChosen = selected === tranche.trancheIndex;
          return (
            <button
              key={tranche.trancheIndex}
              onClick={() => setSelected(tranche.trancheIndex)}
              className={twMerge(
                "p-4 rounded-2xl bg-sidebar border transition",
                isChosen
                  ? "border-accent shadow-[0_0_12px_var(--tw-shadow-color)] shadow-accent/70"
                  : "border-secondary hover:border-accent/60",
              )}
            >
              <div className="font-semibold mb-1">
                {t("sale.tranche")} {tranche.trancheIndex}
              </div>
              <div className="text-sm">
                {t("sale.price")} {formatEther(BigInt(tranche.price))} ETH
              </div>
              <div className="text-sm">
                {t("sale.remaining_colon")}{" "}
                {formatEther(BigInt(tranche.remaining))} {symbol}
              </div>
            </button>
          );
        })}
      </div>

      {/* input & buttons */}
      {tranche && (
        <div className="mt-4 p-4 bg-sidebar rounded-2xl shadow-sm mx-2 mb-2">
          <label className="block text-sm font-medium mb-1">
            {mode === "ETH"
              ? t("sale.enter_eth_spend", {
                  trancheIndex: tranche.trancheIndex,
                })
              : t("sale.enter_token_amount", { symbol })}
          </label>

          <div className="flex items-center mb-3">
            <Input
              type="number"
              min="0"
              step={mode === "ETH" ? "0.0001" : "1"}
              placeholder="0.0"
              value={mode === "ETH" ? ethInput : tokenInput}
              onChange={(e) =>
                mode === "ETH"
                  ? setEthInput(e.target.value)
                  : setTokenInput(e.target.value)
              }
            />
            <button
              onClick={handleMax}
              className="ml-2 px-3 py-1 text-sm font-medium bg-sidebar rounded"
            >
              {t("sale.max")}
            </button>
          </div>

          {/* live estimate */}
          <div className="text-sm mb-4">
            {mode === "ETH" ? (
              estimateTokens ? (
                <>
                  ≈{" "}
                  <span className="font-semibold">
                    {parseFloat(estimateTokens).toLocaleString()}
                  </span>{" "}
                  {symbol}
                </>
              ) : (
                t("sale.estimate_placeholder")
              )
            ) : estimateEth ? (
              <>
                ≈{" "}
                <span className="font-semibold">
                  {parseFloat(estimateEth).toLocaleString()}
                </span>{" "}
                ETH
              </>
            ) : (
              t("sale.estimate_placeholder")
            )}
          </div>

          {/* buy button */}
          <Button
            className="w-full mb-2"
            disabled={
              mode === "ETH"
                ? sanitisedWei === 0n
                : tokenWeiRounded === 0n || ethWeiForTokens === 0n
            }
            onClick={() => {
              if (!tranche) return;
              const valueWei = mode === "ETH" ? sanitisedWei : ethWeiForTokens;
              writeContract({
                address: ZAMMLaunchAddress,
                abi: ZAMMLaunchAbi,
                functionName: "buy",
                args: [coinId, BigInt(tranche.trancheIndex)],
                value: valueWei,
              });
              onTxSent();
            }}
          >
            {t("sale.buy")}&nbsp;
            {mode === "ETH"
              ? `${formatEther(sanitisedWei || 0n)} ETH`
              : `${formatEther(tokenWeiRounded || 0n)} ${symbol}`}
=======
                <Area yAxisId="right" type="monotone" dataKey="priceNum" fill="url(#priceGradient)" fillOpacity={0.15} stroke="none" />
                <Bar yAxisId="left" dataKey="sold"      stackId="a" fill="url(#soldGradient)"      radius={[6,0,0,6]} barSize={50} />
                <Bar yAxisId="left" dataKey="remaining" stackId="a" fill="url(#remainingGradient)" radius={[0,6,6,0]} barSize={50} />
                <Line yAxisId="right" type="monotone" dataKey="priceNum" stroke="url(#lineGradient)" strokeWidth={3}
                      dot={{ r:4, fill: chartTheme.lineColor, stroke: chartTheme.background, strokeWidth:2 }} activeDot={{ r:6, fill: chartTheme.lineColor }} />
              </ComposedChart>
            </ResponsiveContainer>
          </div>
        </Card>
        
        {/* spend/buy toggle */}
        <div className="flex gap-2 mb-6">
          <Button 
            variant={mode === "ETH" ? "default" : "outline"}
            onClick={() => setMode("ETH")}
            className="flex-1"
          >
            {t('sale.spend_eth')}
          </Button>
          <Button 
            variant={mode === "TOKEN" ? "default" : "outline"}
            onClick={() => setMode("TOKEN")}
            className="flex-1"
          >
            {t('sale.buy_tokens')}
>>>>>>> c165baa4
          </Button>
        </div>

        {/* tranche selector */}
        <h3 className="font-mono text-lg font-bold mb-2">{t('sale.choose_tranche')}</h3>
        <p className="font-mono text-sm text-muted-foreground mb-4">
          {t('sale.sequential_filling_note', 'Only the cheapest available tranche can be purchased')}
        </p>
        <div className="grid sm:grid-cols-2 gap-4 mb-6">
          {activeTranches.map((tranche: Tranche) => {
            const isChosen = selected === tranche.trancheIndex;
            const isSelectable = isTrancheSelectable(tranche);
            const isDisabled = !isSelectable;
            
            return (
              <button
                key={tranche.trancheIndex}
                onClick={() => isSelectable && setSelected(tranche.trancheIndex)}
                disabled={isDisabled}
                className={cn(
                  "p-4 border-2 font-mono text-left transition-all shadow-[4px_4px_0_var(--border)]",
                  isDisabled 
                    ? "bg-muted text-muted-foreground border-muted cursor-not-allowed opacity-60"
                    : cn(
                        "bg-card border-border hover:translate-x-[-2px] hover:translate-y-[-2px] hover:shadow-[6px_6px_0_var(--border)]",
                        "active:translate-x-[2px] active:translate-y-[2px] active:shadow-none",
                        isChosen && "bg-primary text-primary-foreground border-primary shadow-[4px_4px_0_var(--primary)]"
                      )
                )}
              >
                <div className="flex items-center justify-between mb-2">
                  <div className="font-bold">{t('sale.tranche')} {tranche.trancheIndex}</div>
                  {isSelectable && <div className="text-xs bg-green-500 text-white px-2 py-1 rounded font-bold">AVAILABLE</div>}
                  {isDisabled && <div className="text-xs bg-gray-400 text-white px-2 py-1 rounded font-bold">LOCKED</div>}
                </div>
                <div className="text-sm mb-1">{t('sale.price')} {formatEther(BigInt(tranche.price))} ETH</div>
                <div className="text-sm">{t('sale.remaining_colon')} {formatEther(BigInt(tranche.remaining))} {symbol}</div>
              </button>
            );
          })}
        </div>

        {/* input & buttons */}
        {tranche && (
          <Card className="p-4">
            <label className="block text-sm font-mono font-bold mb-3">
              {mode==="ETH"
                ? t('sale.enter_eth_spend', { trancheIndex: tranche.trancheIndex })
                : t('sale.enter_token_amount', { symbol })}
            </label>

            <div className="flex gap-2 mb-4">
              <Input
                type="number"
                min="0"
                step={mode==="ETH" ? "0.0001" : "1"}
                placeholder="0.0"
                value={mode==="ETH" ? ethInput : tokenInput}
                onChange={(e) => mode==="ETH" ? setEthInput(e.target.value) : setTokenInput(e.target.value)}
                className="flex-1"
              />
              <Button onClick={handleMax} size="sm" variant="outline">
                {t('sale.max')}
              </Button>
            </div>

            {/* live estimate */}
            <div className="text-sm font-mono mb-4 p-2 bg-muted border border-border">
              {mode==="ETH"
                ? estimateTokens
                    ? <>≈ <span className="font-bold text-primary">{parseFloat(estimateTokens).toLocaleString()}</span> {symbol}</>
                    : t('sale.estimate_placeholder')
                : estimateEth
                    ? <>≈ <span className="font-bold text-primary">{parseFloat(estimateEth).toLocaleString()}</span> ETH</>
                    : t('sale.estimate_placeholder')}
            </div>

            {/* buy button */}
            <Button
              className="w-full mb-3"
              size="lg"
              disabled={
                mode==="ETH"   ? sanitisedWei===0n
                               : tokenWeiRounded===0n || ethWeiForTokens===0n
              }
              onClick={() => {
<<<<<<< HEAD
                if (!tranche || remainderWei === null) return;
=======
                if (!tranche) return;
                const valueWei = mode==="ETH" ? sanitisedWei : ethWeiForTokens;
>>>>>>> c165baa4
                writeContract({
                  address: ZAMMLaunchAddress,
                  abi: ZAMMLaunchAbi,
                  functionName: "buy",
                  args: [coinId, BigInt(tranche.trancheIndex)],
                  value: valueWei,
                });
                onTxSent();
              }}
            >
<<<<<<< HEAD
              {t("sale.sweep_tranche")} ({formatEther(remainderWei!)} ETH)
=======
              {t('sale.buy')}&nbsp;
              {mode==="ETH"
                ? `${formatEther(sanitisedWei || 0n)} ETH`
                : `${formatEther(tokenWeiRounded || 0n)} ${symbol}`}
>>>>>>> c165baa4
            </Button>

            {/* dust sweep */}
            {sweepable && (
              <Button
                variant="secondary"
                className="w-full"
                size="lg"
                onClick={() => {
                  if (!tranche || remainderWei===null) return;
                  writeContract({
                    address: ZAMMLaunchAddress,
                    abi: ZAMMLaunchAbi,
                    functionName: "buy",
                    args: [coinId, BigInt(tranche.trancheIndex)],
                    value: remainderWei,
                  });
                  onTxSent();
                }}
              >
                {t('sale.sweep_tranche')} ({formatEther(remainderWei!)} ETH)
              </Button>
            )}
          </Card>
        )}
      </CardContent>
    </Card>
  );
};<|MERGE_RESOLUTION|>--- conflicted
+++ resolved
@@ -230,10 +230,6 @@
 
   const activeTranches = sale.tranches.items.filter(
     (t: Tranche) =>
-<<<<<<< HEAD
-      BigInt(t.remaining) > 0n && Number(t.deadline) * 1000 > Date.now(),
-  );
-=======
       BigInt(t.remaining) > 0n &&
       Number(t.deadline) * 1000 > Date.now(),
   ).sort((a: Tranche, b: Tranche) => {
@@ -242,7 +238,6 @@
     const priceB = BigInt(b.price);
     return priceA < priceB ? -1 : priceA > priceB ? 1 : 0;
   });
->>>>>>> c165baa4
 
   /* chart data */
   const chartData = sale.tranches.items.map((t: Tranche) => ({
@@ -262,27 +257,6 @@
   /* ─────────────────────────── JSX ─────────────────────────── */
 
   return (
-<<<<<<< HEAD
-    <div className="border-2 border-secondary">
-      {/* header */}
-      <div className="flex justify-between items-center p-2 border-b border-secondary">
-        <h2 className="text-xl font-bold">{t("sale.title")}</h2>
-        <Badge variant="outline">
-          <PillIndicator variant={statusToPillVariant(sale.status)} pulse />
-          <span className="ml-1">{sale.status}</span>
-        </Badge>
-      </div>
-
-      {/* stats & chart */}
-      <div className="p-2">
-        <div>
-          {t("sale.supply")} {formatEther(BigInt(sale.saleSupply))} {symbol}
-        </div>
-        <h3 className="text-lg font-semibold mt-4 mb-2">
-          {t("sale.tranches")}
-        </h3>
-        <div className="bg-sidebar rounded-2xl shadow-sm p-4">
-=======
     <Card className="w-full">
       <CardHeader>
         <CardTitle className="font-mono text-xl">{t('sale.title')}</CardTitle>
@@ -301,7 +275,6 @@
         
         <h3 className="font-mono text-lg font-bold mb-4">{t('sale.tranches')}</h3>
         <Card className="p-4 mb-6">
->>>>>>> c165baa4
           <div className="h-64">
             <ResponsiveContainer width="100%" height="100%">
               <ComposedChart
@@ -314,27 +287,7 @@
                     <stop offset="0%" stopColor={chartTheme.downColor} stopOpacity={0.8} />
                     <stop offset="100%" stopColor={chartTheme.downColor} stopOpacity={0.2} />
                   </linearGradient>
-<<<<<<< HEAD
-                  <linearGradient
-                    id="remainingGradient"
-                    x1="0"
-                    y1="0"
-                    x2="0"
-                    y2="1"
-                  >
-                    <stop offset="0%" stopColor="#facc15" stopOpacity={0.8} />
-                    <stop offset="100%" stopColor="#facc15" stopOpacity={0.2} />
-                  </linearGradient>
-                  <linearGradient
-                    id="priceGradient"
-                    x1="0"
-                    y1="0"
-                    x2="0"
-                    y2="1"
-                  >
-                    <stop offset="0%" stopColor="#00e5ff" stopOpacity={0.8} />
-                    <stop offset="100%" stopColor="#00e5ff" stopOpacity={0.2} />
-=======
+                  
                   <linearGradient id="remainingGradient" x1="0" y1="0" x2="0" y2="1">
                     <stop offset="0%" stopColor={chartTheme.upColor} stopOpacity={0.8} />
                     <stop offset="100%" stopColor={chartTheme.upColor} stopOpacity={0.2} />
@@ -342,7 +295,6 @@
                   <linearGradient id="priceGradient" x1="0" y1="0" x2="0" y2="1">
                     <stop offset="0%" stopColor={chartTheme.lineColor} stopOpacity={0.8} />
                     <stop offset="100%" stopColor={chartTheme.lineColor} stopOpacity={0.2} />
->>>>>>> c165baa4
                   </linearGradient>
                   <linearGradient id="lineGradient" x1="0" y1="0" x2="1" y2="0">
                     <stop offset="0%" stopColor={chartTheme.lineColor} />
@@ -350,53 +302,18 @@
                   </linearGradient>
                 </defs>
 
-<<<<<<< HEAD
-                <CartesianGrid
-                  horizontal
-                  vertical={false}
-                  stroke="#e2e8f0"
-                  strokeDasharray="1 4"
-                />
-
-                <XAxis
-                  dataKey="name"
-                  axisLine={{ stroke: "#cbd5e0" }}
-                  tickLine={false}
-                  tick={{ fill: "#4a5568", fontSize: 12 }}
-                />
-                <YAxis
-                  axisLine={false}
-                  tickLine={false}
-                  tick={{ fill: "#4a5568", fontSize: 12 }}
-                />
-=======
                 <CartesianGrid horizontal vertical={false} stroke={chartTheme.textColor} strokeOpacity={0.2} strokeDasharray="2 4" />
 
                 <XAxis dataKey="name" axisLine={{ stroke: chartTheme.textColor, strokeOpacity: 0.3 }} tickLine={false} tick={{ fill: chartTheme.textColor, fontSize: 11, fontFamily: 'monospace' }} />
                 <YAxis yAxisId="left" axisLine={false} tickLine={false} tick={{ fill: chartTheme.textColor, fontSize: 11, fontFamily: 'monospace' }} />
                 <YAxis yAxisId="right" orientation="right" axisLine={false} tickLine={false} tick={{ fill: chartTheme.lineColor, fontSize: 11, fontFamily: 'monospace' }} />
->>>>>>> c165baa4
 
                 <Legend
                   wrapperStyle={{ fontFamily: 'monospace', fontSize: '12px' }}
                   payload={[
-<<<<<<< HEAD
-                    { value: t("sale.sold"), type: "square", color: "#ef4444" },
-                    {
-                      value: t("sale.remaining"),
-                      type: "square",
-                      color: "#facc15",
-                    },
-                    {
-                      value: t("sale.price_eth"),
-                      type: "line",
-                      color: "#00e5ff",
-                    },
-=======
                     { value: t('sale.sold'), type: "square", color: chartTheme.downColor },
                     { value: t('sale.remaining'), type: "square", color: chartTheme.upColor },
                     { value: t('sale.price_eth'), type: "line",  color: chartTheme.lineColor },
->>>>>>> c165baa4
                   ]}
                 />
 
@@ -405,27 +322,6 @@
                     if (!active || !payload?.length) return null;
                     const d = payload[0].payload;
                     return (
-<<<<<<< HEAD
-                      <div className="bg-white p-2 rounded shadow-lg text-sm">
-                        <div className="text-gray-600 mb-1">{label}</div>
-                        <div className="font-medium text-red-500">
-                          {t("sale.sold_colon")} {d.sold.toFixed(4)} {symbol}
-                        </div>
-                        <div className="font-medium text-yellow-500">
-                          {t("sale.remaining_colon")} {d.remaining.toFixed(4)}{" "}
-                          {symbol}
-                        </div>
-                        <div className="font-medium text-blue-500">
-                          {t("sale.price_colon")} {d.price.toFixed(4)} ETH
-                        </div>
-                        <div className="font-medium text-sm text-gray-600">
-                          {((100 * d.sold) / (d.sold + d.remaining)).toFixed(1)}
-                          {t("sale.percent_sold")}
-                        </div>
-                        <div className="text-xs text-gray-500 mt-1">
-                          {t("sale.deadline")} {d.deadline}
-                        </div>
-=======
                       <div className="bg-card border-2 border-border p-3 shadow-[4px_4px_0_var(--border)] font-mono text-xs">
                         <div className="text-muted-foreground mb-2 font-bold">{label}</div>
                         <div className="font-bold text-destructive mb-1">
@@ -441,193 +337,11 @@
                           {((100 * d.sold) / (d.sold + d.remaining)).toFixed(1)}{t('sale.percent_sold')}
                         </div>
                         <div className="text-xs text-muted-foreground mt-2 border-t border-border pt-1">{t('sale.deadline')} {d.deadline}</div>
->>>>>>> c165baa4
                       </div>
                     );
                   }}
                 />
 
-<<<<<<< HEAD
-                <Area
-                  type="monotone"
-                  dataKey="priceNum"
-                  fill="url(#priceGradient)"
-                  fillOpacity={0.15}
-                  stroke="none"
-                />
-                <Bar
-                  dataKey="sold"
-                  stackId="a"
-                  fill="url(#soldGradient)"
-                  radius={[6, 0, 0, 6]}
-                  barSize={50}
-                />
-                <Bar
-                  dataKey="remaining"
-                  stackId="a"
-                  fill="url(#remainingGradient)"
-                  radius={[0, 6, 6, 0]}
-                  barSize={50}
-                />
-                <Line
-                  type="monotone"
-                  dataKey="priceNum"
-                  stroke="url(#lineGradient)"
-                  strokeWidth={3}
-                  dot={{
-                    r: 4,
-                    fill: "#00e5ff",
-                    stroke: "#fff",
-                    strokeWidth: 2,
-                  }}
-                  activeDot={{ r: 6 }}
-                />
-              </ComposedChart>
-            </ResponsiveContainer>
-          </div>
-        </div>
-      </div>
-
-      {/* spend/buy toggle */}
-      <div className="flex space-x-2 px-2 mt-4">
-        <button
-          onClick={() => setMode("ETH")}
-          className={twMerge(
-            "px-4 py-2 rounded-lg",
-            mode === "ETH" ? "bg-accent text-white" : "bg-sidebar",
-          )}
-        >
-          {t("sale.spend_eth")}
-        </button>
-        <button
-          onClick={() => setMode("TOKEN")}
-          className={twMerge(
-            "px-4 py-2 rounded-lg",
-            mode === "TOKEN" ? "bg-accent text-white" : "bg-sidebar",
-          )}
-        >
-          {t("sale.buy_tokens")}
-        </button>
-      </div>
-
-      {/* tranche selector */}
-      <h3 className="text-lg font-semibold mt-4 mb-2 px-2">
-        {t("sale.choose_tranche")}
-      </h3>
-      <div className="grid sm:grid-cols-2 gap-3 px-2">
-        {activeTranches.map((tranche: Tranche) => {
-          const isChosen = selected === tranche.trancheIndex;
-          return (
-            <button
-              key={tranche.trancheIndex}
-              onClick={() => setSelected(tranche.trancheIndex)}
-              className={twMerge(
-                "p-4 rounded-2xl bg-sidebar border transition",
-                isChosen
-                  ? "border-accent shadow-[0_0_12px_var(--tw-shadow-color)] shadow-accent/70"
-                  : "border-secondary hover:border-accent/60",
-              )}
-            >
-              <div className="font-semibold mb-1">
-                {t("sale.tranche")} {tranche.trancheIndex}
-              </div>
-              <div className="text-sm">
-                {t("sale.price")} {formatEther(BigInt(tranche.price))} ETH
-              </div>
-              <div className="text-sm">
-                {t("sale.remaining_colon")}{" "}
-                {formatEther(BigInt(tranche.remaining))} {symbol}
-              </div>
-            </button>
-          );
-        })}
-      </div>
-
-      {/* input & buttons */}
-      {tranche && (
-        <div className="mt-4 p-4 bg-sidebar rounded-2xl shadow-sm mx-2 mb-2">
-          <label className="block text-sm font-medium mb-1">
-            {mode === "ETH"
-              ? t("sale.enter_eth_spend", {
-                  trancheIndex: tranche.trancheIndex,
-                })
-              : t("sale.enter_token_amount", { symbol })}
-          </label>
-
-          <div className="flex items-center mb-3">
-            <Input
-              type="number"
-              min="0"
-              step={mode === "ETH" ? "0.0001" : "1"}
-              placeholder="0.0"
-              value={mode === "ETH" ? ethInput : tokenInput}
-              onChange={(e) =>
-                mode === "ETH"
-                  ? setEthInput(e.target.value)
-                  : setTokenInput(e.target.value)
-              }
-            />
-            <button
-              onClick={handleMax}
-              className="ml-2 px-3 py-1 text-sm font-medium bg-sidebar rounded"
-            >
-              {t("sale.max")}
-            </button>
-          </div>
-
-          {/* live estimate */}
-          <div className="text-sm mb-4">
-            {mode === "ETH" ? (
-              estimateTokens ? (
-                <>
-                  ≈{" "}
-                  <span className="font-semibold">
-                    {parseFloat(estimateTokens).toLocaleString()}
-                  </span>{" "}
-                  {symbol}
-                </>
-              ) : (
-                t("sale.estimate_placeholder")
-              )
-            ) : estimateEth ? (
-              <>
-                ≈{" "}
-                <span className="font-semibold">
-                  {parseFloat(estimateEth).toLocaleString()}
-                </span>{" "}
-                ETH
-              </>
-            ) : (
-              t("sale.estimate_placeholder")
-            )}
-          </div>
-
-          {/* buy button */}
-          <Button
-            className="w-full mb-2"
-            disabled={
-              mode === "ETH"
-                ? sanitisedWei === 0n
-                : tokenWeiRounded === 0n || ethWeiForTokens === 0n
-            }
-            onClick={() => {
-              if (!tranche) return;
-              const valueWei = mode === "ETH" ? sanitisedWei : ethWeiForTokens;
-              writeContract({
-                address: ZAMMLaunchAddress,
-                abi: ZAMMLaunchAbi,
-                functionName: "buy",
-                args: [coinId, BigInt(tranche.trancheIndex)],
-                value: valueWei,
-              });
-              onTxSent();
-            }}
-          >
-            {t("sale.buy")}&nbsp;
-            {mode === "ETH"
-              ? `${formatEther(sanitisedWei || 0n)} ETH`
-              : `${formatEther(tokenWeiRounded || 0n)} ${symbol}`}
-=======
                 <Area yAxisId="right" type="monotone" dataKey="priceNum" fill="url(#priceGradient)" fillOpacity={0.15} stroke="none" />
                 <Bar yAxisId="left" dataKey="sold"      stackId="a" fill="url(#soldGradient)"      radius={[6,0,0,6]} barSize={50} />
                 <Bar yAxisId="left" dataKey="remaining" stackId="a" fill="url(#remainingGradient)" radius={[0,6,6,0]} barSize={50} />
@@ -653,7 +367,6 @@
             className="flex-1"
           >
             {t('sale.buy_tokens')}
->>>>>>> c165baa4
           </Button>
         </div>
 
@@ -740,12 +453,8 @@
                                : tokenWeiRounded===0n || ethWeiForTokens===0n
               }
               onClick={() => {
-<<<<<<< HEAD
-                if (!tranche || remainderWei === null) return;
-=======
                 if (!tranche) return;
                 const valueWei = mode==="ETH" ? sanitisedWei : ethWeiForTokens;
->>>>>>> c165baa4
                 writeContract({
                   address: ZAMMLaunchAddress,
                   abi: ZAMMLaunchAbi,
@@ -756,14 +465,10 @@
                 onTxSent();
               }}
             >
-<<<<<<< HEAD
-              {t("sale.sweep_tranche")} ({formatEther(remainderWei!)} ETH)
-=======
               {t('sale.buy')}&nbsp;
               {mode==="ETH"
                 ? `${formatEther(sanitisedWei || 0n)} ETH`
                 : `${formatEther(tokenWeiRounded || 0n)} ${symbol}`}
->>>>>>> c165baa4
             </Button>
 
             {/* dust sweep */}
