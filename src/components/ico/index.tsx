import React, { useState, useMemo } from "react";
import { z } from "zod";
<<<<<<< HEAD
import {
  useAccount,
  usePublicClient,
  useWriteContract,
  useWaitForTransactionReceipt,
} from "wagmi";
import { parseEther, parseUnits, zeroAddress, Address } from "viem";
=======
import { useAccount, usePublicClient, useWriteContract, useWaitForTransactionReceipt } from "wagmi";
import { parseEther, parseUnits, zeroAddress, Address, maxUint256 } from "viem";
>>>>>>> d672cd32
import { toast } from "sonner";
import { Link } from "@tanstack/react-router";
import { useTranslation } from "react-i18next";

import { Button } from "@/components/ui/button";
import { Input } from "@/components/ui/input";
import { Label } from "@/components/ui/label";
import { Textarea } from "@/components/ui/textarea";
import { Alert, AlertDescription, AlertTitle } from "@/components/ui/alert";
import { ImageInput } from "@/components/ui/image-input";
import { Slider } from "@/components/ui/slider";
import { Percent, Code2 } from "lucide-react";
import { cn } from "@/lib/utils";
import { FEE_OPTIONS, DEFAULT_FEE_TIER, isFeeOrHook } from "@/lib/pools";

import { zICOAbi, zICOAddress } from "@/constants/zICO";
import { pinImageToPinata, pinJsonToPinata } from "@/lib/pinata";
import { ICOLivePreview } from "./ICOLivePreview";
import { Heading } from "../ui/typography";

export type ICOForm = {
  name: string;
  symbol: string;
  description: string;
  feeOrHook: bigint;
  incentiveDuration: number; // in days
};

const schema = z.object({
  name: z.string().trim().min(1, "Name is required").max(100),
  symbol: z
    .string()
    .trim()
    .min(1, "Symbol is required")
    .max(12, "Max 12 characters")
    .regex(/^[A-Za-z0-9_$.-]+$/, "Use A–Z, a–z, 0–9, _ $ . -"),
  description: z.string().trim().max(1000).optional().default(""),
  incentiveDuration: z
    .number({ invalid_type_error: "Enter a number" })
    .positive("Must be greater than 0")
    .max(365, "Max 365 days"),
});

// Constants for the LP-mined ICO
const DUST_ETH = parseEther("0.001");
const POOL_SUPPLY = parseUnits("1000000", 18); // 0.1% (1,000,000 coins)
const INCENTIVE_AMOUNT = parseUnits("900000000", 18); // 90%
const AIRDROP_INCENTIVE = parseUnits("99000000", 18); // 9.9%
const AIRDROP_INCENTIVE_ID = 87n;
const AIRDROP_PRICE_X18 = 10n ** 14n; // 1e14 = 10,000 new / 1 veZAMM (87)
const CREATOR_SUPPLY = 0n; // No creator allocation
const CREATOR_UNLOCK = 0n;

export const CreateICOWizard: React.FC = () => {
  const { t } = useTranslation();
  const { address: account } = useAccount();
  const publicClient = usePublicClient();

  const {
    writeContractAsync,
    data: hash,
    isPending,
    error: writeError,
  } = useWriteContract();
  const { isSuccess: txSuccess, isLoading: txLoading } =
    useWaitForTransactionReceipt({ hash });

  const [form, setForm] = useState<ICOForm>({
    name: "",
    symbol: "",
    description: "",
    feeOrHook: 30n, // 30 bps (0.3%) default
    incentiveDuration: 14, // 14 days default
  });
  const [errors, setErrors] = useState<Record<string, string>>({});
  const [imageBuffer, setImageBuffer] = useState<ArrayBuffer | null>(null);
  const [imagePreviewUrl, setImagePreviewUrl] = useState<string>("");
  const [submitting, setSubmitting] = useState(false);
  const [coinId, setCoinId] = useState<bigint | null>(null);
  const [chefId, setChefId] = useState<bigint | null>(null);

  // Advanced settings
  const [showAdvanced, setShowAdvanced] = useState(false);
  const [activeTab, setActiveTab] = useState<"fee" | "hook">("fee");

  const isHook = useMemo(() => {
    return isFeeOrHook(form.feeOrHook);
  }, [form.feeOrHook]);

<<<<<<< HEAD
  const handleNumber =
    (field: "feeOrHook" | "incentiveDuration") => (raw: string) => {
      const value = raw.replace(/,/g, "");
      const n = Number(value);
      setForm((p) => ({
        ...p,
        [field]: Number.isFinite(n) ? Math.floor(n) : 0,
      }));
    };
=======
  const feePercentage = !isHook ? Number(form.feeOrHook) / 100 : 0.3;

  const handleFeeSliderChange = (values: number[]) => {
    const bps = BigInt(Math.round(values[0] * 100));
    setForm(p => ({ ...p, feeOrHook: bps }));
  };
>>>>>>> d672cd32

  const handlePresetClick = (bps: bigint) => {
    setForm(p => ({ ...p, feeOrHook: bps }));
    setActiveTab("fee");
  };

  const handleHookAddressChange = (address: string) => {
    try {
      const cleaned = address.replace(/^0x/i, "");
      if (!cleaned) {
        setForm(p => ({ ...p, feeOrHook: DEFAULT_FEE_TIER }));
        setActiveTab("fee");
        return;
      }
      if (!/^[0-9a-fA-F]*$/.test(cleaned)) return;
      const hookId = BigInt("0x" + cleaned);
      setForm(p => ({ ...p, feeOrHook: hookId }));
      setActiveTab("hook");
    } catch (e) {
      // Invalid input, ignore
    }
  };

  const currentHookAddress = isHook && form.feeOrHook > (maxUint256 / 2n)
    ? "0x" + form.feeOrHook.toString(16).padStart(40, "0")
    : "";

  const handleImageChange = async (file: File | File[] | undefined) => {
    if (!file || Array.isArray(file)) {
      setImageBuffer(null);
      setImagePreviewUrl("");
      return;
    }
    if (!file.type.startsWith("image/")) {
      toast.error("Please upload an image file");
      return;
    }
    if (file.size > 5 * 1024 * 1024) {
      toast.error("Image must be less than 5MB");
      return;
    }
    setImageBuffer(await file.arrayBuffer());
    setImagePreviewUrl(URL.createObjectURL(file));
  };

  const validate = () => {
    try {
      const parsed = schema.parse(form);
      setErrors({});
      // Validate feeOrHook separately
      if (form.feeOrHook < 1n || form.feeOrHook > 10000n) {
        if (!isHook) {
          setErrors(prev => ({ ...prev, feeOrHook: "Must be between 0.01% and 100%" }));
          return null;
        }
      }
      return parsed;
    } catch (e) {
      if (e instanceof z.ZodError) {
        const map: Record<string, string> = {};
        e.issues.forEach((i) => (map[i.path.join(".")] = i.message));
        setErrors(map);
      }
      return null;
    }
  };

  const onSubmit = async () => {
    if (!publicClient) return;
    const parsed = validate();
    if (!parsed) {
      toast.error(t("common.error_fix_form"));
      return;
    }
    if (!account) {
      toast.error(t("common.error_connect_wallet"));
      return;
    }
    if (!imageBuffer) {
      toast.error(t("ico.error_upload_image"));
      return;
    }

    try {
      setSubmitting(true);
      toast.info(t("ico.preparing_ico"));

      // 1) Pin image
      const imgUri = await pinImageToPinata(
        imageBuffer,
        `${parsed.name}-logo`,
        {
          keyvalues: {
            coinName: parsed.name,
            coinSymbol: parsed.symbol,
            type: "ico-logo",
          },
        },
      );

      // 2) Pin metadata JSON
      const metadata = {
        name: parsed.name,
        symbol: parsed.symbol,
        description: parsed.description || undefined,
        image: imgUri,
        properties: {
          type: "LP-mined ICO",
          airdrop: "veZAMM (87)",
          lpMining: true,
        },
      };
      const tokenUri = await pinJsonToPinata(metadata);

      // Calculate incentive duration in seconds
      const incentiveDurationSeconds = parsed.incentiveDuration * 24 * 60 * 60;

      // Prepare parameters for createCoinWithPool
      const params = {
        lpLock: false,
        creator: account as Address,
        tokenIn: zeroAddress, // ETH path
        tokenId: 0n,
        amountIn: 0n,
        feeOrHook: form.feeOrHook,
        poolSupply: POOL_SUPPLY,
        creatorSupply: CREATOR_SUPPLY,
        creatorUnlock: CREATOR_UNLOCK,
        incentiveAmount: INCENTIVE_AMOUNT,
        incentiveDuration: BigInt(incentiveDurationSeconds),
        airdropIncentive: AIRDROP_INCENTIVE,
        airdropIncentiveId: AIRDROP_INCENTIVE_ID,
        airdropPriceX18: AIRDROP_PRICE_X18,
        uri: tokenUri,
      };

      // Try to simulate for predicted IDs
      try {
        const sim = await publicClient.simulateContract({
          abi: zICOAbi,
          address: zICOAddress as `0x${string}`,
          functionName: "createCoinWithPool",
          args: [
            params.lpLock,
            params.creator,
            params.tokenIn,
            params.tokenId,
            params.amountIn,
            params.feeOrHook,
            params.poolSupply,
            params.creatorSupply,
            params.creatorUnlock,
            params.incentiveAmount,
            params.incentiveDuration,
            params.airdropIncentive,
            params.airdropIncentiveId,
            params.airdropPriceX18,
            params.uri,
          ],
          account,
          value: DUST_ETH,
        });

        // Parse result (could be tuple or object)
        const res: any = sim.result as any;
        if (Array.isArray(res)) {
          const [predictedCoinId, , predictedChefId] = res;
          setCoinId(predictedCoinId as bigint);
          setChefId(predictedChefId as bigint);
        } else {
          setCoinId(res?.coinId as bigint);
          setChefId(res?.chefId as bigint);
        }
      } catch (simError) {
        console.warn("Simulation failed, continuing anyway:", simError);
      }

      // Send transaction
      await writeContractAsync({
        abi: zICOAbi,
        address: zICOAddress as `0x${string}`,
        functionName: "createCoinWithPool",
        args: [
          params.lpLock,
          params.creator,
          params.tokenIn,
          params.tokenId,
          params.amountIn,
          params.feeOrHook,
          params.poolSupply,
          params.creatorSupply,
          params.creatorUnlock,
          params.incentiveAmount,
          params.incentiveDuration,
          params.airdropIncentive,
          params.airdropIncentiveId,
          params.airdropPriceX18,
          params.uri,
        ],
        value: DUST_ETH,
      });

      toast.success(t("ico.transaction_submitted"));
      setSubmitting(false);
    } catch (err: any) {
      console.error(err);
      toast.error(err?.message ?? "Failed to create LP-mined ICO");
      setSubmitting(false);
    }
  };

  const buttonLabel =
    submitting || isPending ? t("ico.launching") : t("ico.launch_button");

  return (
    <div className="mx-auto max-w-6xl p-4">
      <div className="grid grid-cols-1 lg:grid-cols-2 gap-6 items-start">
        {/* Live Preview */}
        <ICOLivePreview
          form={form}
          imagePreviewUrl={imagePreviewUrl}
          coinId={coinId?.toString()}
          chefId={chefId?.toString()}
        />

        {/* Form */}
        <div>
          <div className="mb-4">
            <Heading level={3}>{t("ico.title")}</Heading>
            <p className="text-sm text-secondary-foreground mt-2">
              {
                t("ico.description", { days: form.incentiveDuration }).split(
                  "veZAMM (87)",
                )[0]
              }
              <Link
                to="/c/$coinId"
                params={{ coinId: "87" }}
                className="text-primary underline hover:no-underline"
              >
                veZAMM (87)
              </Link>
              {
                t("ico.description", { days: form.incentiveDuration })
                  .split("veZAMM (87)")[1]
                  .split("zChef")[0]
              }
              <Link
                to="/farm"
                className="text-primary underline hover:no-underline"
              >
                zChef
              </Link>
              {
                t("ico.description", { days: form.incentiveDuration })
                  .split("veZAMM (87)")[1]
                  .split("zChef")[1]
              }
            </p>
            <Link
              to="/create"
              className="text-sm text-primary underline hover:no-underline"
            >
              {t("ico.prefer_traditional")}
            </Link>
          </div>

          <div>
            <div className="space-y-4">
              {/* Base token details */}
              <div className="grid gap-2">
                <Label htmlFor="name">{t("ico.token_name")}</Label>
                <Input
                  id="name"
                  value={form.name}
                  onChange={(e) =>
                    setForm((p) => ({ ...p, name: e.target.value }))
                  }
                  placeholder={t("ico.token_name_placeholder")}
                />
                <p className="text-xs text-muted-foreground">
                  {t("ico.token_name_hint")}
                </p>
                {errors.name && (
                  <p className="text-xs text-red-500">{errors.name}</p>
                )}
              </div>

              <div className="grid gap-2">
                <Label htmlFor="symbol">{t("ico.token_symbol")}</Label>
                <Input
                  id="symbol"
                  value={form.symbol}
                  onChange={(e) =>
                    setForm((p) => ({ ...p, symbol: e.target.value }))
                  }
                  placeholder={t("ico.token_symbol_placeholder")}
                  maxLength={12}
                />
                <p className="text-xs text-muted-foreground">
                  {t("ico.token_symbol_hint")}
                </p>
                {errors.symbol && (
                  <p className="text-xs text-red-500">{errors.symbol}</p>
                )}
              </div>

              <div className="grid gap-2">
                <Label htmlFor="description">
                  {t("ico.token_description")}
                </Label>
                <Textarea
                  id="description"
                  rows={4}
                  value={form.description}
                  onChange={(e) =>
                    setForm((p) => ({ ...p, description: e.target.value }))
                  }
                  placeholder={t("ico.token_description_placeholder")}
                />
                <p className="text-xs text-muted-foreground">
                  {t("ico.token_description_hint")}
                </p>
                {errors.description && (
                  <p className="text-xs text-red-500">{errors.description}</p>
                )}
              </div>

              <div className="grid gap-2">
                <Label>{t("ico.token_logo")}</Label>
                <ImageInput onChange={handleImageChange} />
                <p className="text-xs text-muted-foreground">
                  {t("ico.logo_hint")}
                </p>
              </div>

<<<<<<< HEAD
              {/* Advanced Settings Toggle */}
              <div className="pt-2 flex items-center space-x-2">
                <Switch
                  id="advanced"
                  checked={showAdvanced}
                  onCheckedChange={setShowAdvanced}
                />
                <Label htmlFor="advanced" className="cursor-pointer">
                  {t("ico.advanced_settings")}
                </Label>
              </div>

              {/* Advanced Settings */}
              {showAdvanced && (
                <div className="space-y-4 p-4 border border-border rounded-md bg-muted/50">
                  <div className="grid gap-2">
                    <Label htmlFor="feeOrHook">{t("ico.swap_fee")}</Label>
                    <Input
                      id="feeOrHook"
                      inputMode="numeric"
                      value={form.feeOrHook}
                      onChange={(e) =>
                        handleNumber("feeOrHook")(e.target.value)
                      }
                      placeholder="30"
                    />
                    <p className="text-xs text-muted-foreground">
                      {t("ico.swap_fee_hint")}
                    </p>
                    {errors.feeOrHook && (
                      <p className="text-xs text-red-500">{errors.feeOrHook}</p>
=======
              {/* Advanced Options */}
              <div className="rounded-lg border bg-card">
                <button
                  type="button"
                  onClick={() => setShowAdvanced(!showAdvanced)}
                  className="w-full px-4 py-3 text-left flex items-center justify-between hover:bg-accent/50 transition-colors rounded-lg"
                >
                  <div className="flex items-center gap-2">
                    <span className="text-sm font-medium">{t("ico.advanced_settings")}</span>
                    {isHook && (
                      <span className="text-[10px] rounded-sm border border-primary bg-primary/10 px-1.5 py-0.5">
                        hook active
                      </span>
>>>>>>> d672cd32
                    )}
                  </div>
                  <svg
                    className={cn(
                      "h-4 w-4 transition-transform",
                      showAdvanced && "rotate-180"
                    )}
                    xmlns="http://www.w3.org/2000/svg"
                    viewBox="0 0 24 24"
                    fill="none"
                    stroke="currentColor"
                    strokeWidth="2"
                    strokeLinecap="round"
                    strokeLinejoin="round"
                  >
                    <polyline points="6 9 12 15 18 9" />
                  </svg>
                </button>

                {showAdvanced && (
                  <div className="px-4 pb-4 space-y-4">
                    {/* Tab Selection */}
                    <div className="flex gap-2 p-1 bg-muted rounded-lg">
                      <button
                        type="button"
                        onClick={() => {
                          setActiveTab("fee");
                          if (isHook) setForm(p => ({ ...p, feeOrHook: DEFAULT_FEE_TIER }));
                        }}
                        className={cn(
                          "flex-1 px-3 py-2 rounded-md text-sm font-medium transition-all",
                          activeTab === "fee"
                            ? "bg-background shadow-sm"
                            : "hover:bg-background/50"
                        )}
                      >
                        <div className="flex items-center justify-center gap-2">
                          <Percent className="h-3.5 w-3.5" />
                          <span>Swap Fee</span>
                        </div>
                      </button>
                      <button
                        type="button"
                        onClick={() => setActiveTab("hook")}
                        className={cn(
                          "flex-1 px-3 py-2 rounded-md text-sm font-medium transition-all",
                          activeTab === "hook"
                            ? "bg-background shadow-sm"
                            : "hover:bg-background/50"
                        )}
                      >
                        <div className="flex items-center justify-center gap-2">
                          <Code2 className="h-3.5 w-3.5" />
                          <span>Hook Address</span>
                        </div>
                      </button>
                    </div>

<<<<<<< HEAD
                  <div className="grid gap-2">
                    <Label htmlFor="incentiveDuration">
                      {t("ico.incentive_duration", {
                        days: form.incentiveDuration,
                      })}
                    </Label>
                    <Slider
                      id="incentiveDuration"
                      min={7}
                      max={30}
                      step={1}
                      value={[form.incentiveDuration]}
                      onValueChange={(value) =>
                        setForm((p) => ({ ...p, incentiveDuration: value[0] }))
                      }
                      className="w-full"
                    />
                    <p className="text-xs text-muted-foreground">
                      {t("ico.incentive_duration_hint")}
                    </p>
                    {errors.incentiveDuration && (
                      <p className="text-xs text-red-500">
                        {errors.incentiveDuration}
                      </p>
                    )}
=======
                    {/* Fee Content */}
                    {activeTab === "fee" && !isHook && (
                      <div className="space-y-4">
                        <div>
                          <div className="flex items-center justify-between mb-2">
                            <Label htmlFor="feeSlider" className="text-sm">
                              Swap Fee Percentage
                            </Label>
                            <span className="text-sm font-mono font-medium">
                              {feePercentage.toFixed(2)}%
                            </span>
                          </div>

                          <Slider
                            id="feeSlider"
                            min={0}
                            max={100}
                            step={0.01}
                            value={[feePercentage]}
                            onValueChange={handleFeeSliderChange}
                            className="w-full"
                          />

                          <div className="flex justify-between mt-1 text-xs text-muted-foreground">
                            <span>0%</span>
                            <span>100%</span>
                          </div>
                        </div>

                        {/* Quick presets */}
                        <div>
                          <p className="text-xs text-muted-foreground mb-2">Common fee tiers:</p>
                          <div className="flex flex-wrap gap-2">
                            {FEE_OPTIONS.map((option) => {
                              const isSelected = form.feeOrHook === option.value;
                              return (
                                <button
                                  key={option.value.toString()}
                                  type="button"
                                  onClick={() => handlePresetClick(option.value)}
                                  className={cn(
                                    "px-3 py-1.5 rounded-md text-xs font-medium border transition-all",
                                    isSelected
                                      ? "bg-primary text-primary-foreground border-primary"
                                      : "bg-background hover:bg-accent border-border"
                                  )}
                                >
                                  {option.label}
                                </button>
                              );
                            })}
                          </div>
                        </div>

                        <p className="text-xs text-muted-foreground">
                          {t("ico.swap_fee_hint")}
                        </p>
                      </div>
                    )}

                    {/* Hook Content */}
                    {activeTab === "hook" && (
                      <div className="space-y-4">
                        <div>
                          <Label htmlFor="hookAddress" className="text-sm mb-2 block">
                            Hook Contract Address
                          </Label>
                          <Input
                            id="hookAddress"
                            type="text"
                            placeholder="0x..."
                            value={currentHookAddress}
                            onChange={(e) => handleHookAddressChange(e.target.value)}
                            className="font-mono text-sm"
                          />
                          <p className="text-xs text-muted-foreground mt-2">
                            Enter the address of a custom hook contract to add special logic to your pool.
                            Leave empty to use standard swap fees instead.
                          </p>
                        </div>

                        {isHook && form.feeOrHook > 0n && (
                          <div className="rounded-md border bg-muted/50 p-3">
                            <div className="flex items-start gap-2">
                              <Code2 className="w-4 h-4 mt-0.5 text-muted-foreground" />
                              <div className="text-sm space-y-1">
                                <div className="font-medium">Hook Active</div>
                                <div className="text-xs text-muted-foreground font-mono break-all">
                                  ID: {form.feeOrHook.toString()}
                                </div>
                              </div>
                            </div>
                          </div>
                        )}

                        <Button
                          type="button"
                          variant="outline"
                          size="sm"
                          onClick={() => {
                            setForm(p => ({ ...p, feeOrHook: DEFAULT_FEE_TIER }));
                            setActiveTab("fee");
                          }}
                          className="w-full"
                        >
                          Clear Hook (Use Swap Fees)
                        </Button>
                      </div>
                    )}

                    {/* Incentive Duration */}
                    <div className="grid gap-2 pt-4 border-t">
                      <Label htmlFor="incentiveDuration">
                        {t("ico.incentive_duration", { days: form.incentiveDuration })}
                      </Label>
                      <Slider
                        id="incentiveDuration"
                        min={7}
                        max={30}
                        step={1}
                        value={[form.incentiveDuration]}
                        onValueChange={(value) => setForm((p) => ({ ...p, incentiveDuration: value[0] }))}
                        className="w-full"
                      />
                      <div className="flex justify-between text-xs text-muted-foreground">
                        <span>7 days</span>
                        <span>30 days</span>
                      </div>
                      <p className="text-xs text-muted-foreground">
                        {t("ico.incentive_duration_hint")}
                      </p>
                      {errors.incentiveDuration && <p className="text-xs text-red-500">{errors.incentiveDuration}</p>}
                    </div>
>>>>>>> d672cd32
                  </div>
                )}
              </div>

              {/* Summary Display (always visible) */}
              {!showAdvanced && (
                <div className="text-sm text-muted-foreground">
                  {isHook
                    ? "Using custom hook for pool logic"
                    : `Swap fee: ${feePercentage.toFixed(2)}%`}
                  {" • "}
                  {t("ico.incentive_duration", { days: form.incentiveDuration })}
                </div>
              )}

              {/* Fixed Parameters Info */}
              <Alert className="border-blue-200 bg-blue-50 dark:border-blue-800 dark:bg-blue-950">
                <AlertTitle className="text-blue-800 dark:text-blue-200">
                  ICO Parameters
                </AlertTitle>
                <AlertDescription className="text-blue-700 dark:text-blue-300 space-y-1">
                  <p>• {t("ico.total_supply_fixed")}</p>
                  <p>• {t("ico.initial_pool")}</p>
                  <p>
                    •{" "}
                    {
                      t("ico.lp_mining", {
                        days: form.incentiveDuration,
                      }).split("zChef")[0]
                    }
                    <Link
                      to="/farm"
                      className="text-primary underline hover:no-underline"
                    >
                      zChef
                    </Link>
                    {t("ico.lp_mining", { days: form.incentiveDuration }).split(
                      "zChef",
                    )[1] || ""}
                  </p>
                  <p>
                    • {t("ico.community_airdrop").split("veZAMM (87)")[0]}
                    <Link
                      to="/c/$coinId"
                      params={{ coinId: "87" }}
                      className="text-primary underline hover:no-underline"
                    >
                      veZAMM (87)
                    </Link>
                    {t("ico.community_airdrop").split("veZAMM (87)")[1]}
                  </p>
                  <p>• {t("ico.creator_allocation")}</p>
                </AlertDescription>
              </Alert>

              {!account && (
                <Alert className="border-yellow-200 bg-yellow-50 dark:border-yellow-800 dark:bg-yellow-950">
                  <AlertTitle className="text-yellow-800 dark:text-yellow-200">
                    {t("common.wallet_required")}
                  </AlertTitle>
                  <AlertDescription className="text-yellow-700 dark:text-yellow-300">
                    {t("ico.connect_wallet_to_launch")}
                  </AlertDescription>
                </Alert>
              )}

              {writeError && (
                <Alert tone="destructive">
                  <AlertTitle>Transaction error</AlertTitle>
                  <AlertDescription className="break-words">
                    {writeError.message}
                  </AlertDescription>
                </Alert>
              )}

              <Button
                disabled={submitting || isPending || !account}
                className="w-full"
                onClick={onSubmit}
              >
                {buttonLabel}
              </Button>

              {hash && (
                <Alert className="mt-2">
                  <AlertTitle>Transaction sent</AlertTitle>
                  <AlertDescription className="break-all">
                    {hash}
                  </AlertDescription>
                </Alert>
              )}

              {txSuccess && (
                <Alert className="mt-2 border-green-200 bg-green-50 dark:border-green-800 dark:bg-green-950">
                  <AlertTitle className="text-green-800 dark:text-green-200">
                    ICO Launched Successfully!
                  </AlertTitle>
                  <AlertDescription className="space-y-2">
                    <div className="flex gap-2 flex-wrap">
                      {coinId !== null && (
                        <Link
                          to={"/c/$coinId"}
                          params={{ coinId: coinId.toString() }}
                          className="inline-flex items-center px-3 py-1 bg-primary text-primary-foreground rounded-md hover:bg-primary/90"
                        >
                          View Coin #{coinId.toString()}
                        </Link>
                      )}
                      {chefId !== null && (
                        <Link
                          to={"/farm"}
                          className="inline-flex items-center px-3 py-1 bg-primary text-primary-foreground rounded-md hover:bg-primary/90"
                        >
                          Open Staking (zChef #{chefId.toString()})
                        </Link>
                      )}
                      <Button
                        variant="outline"
                        onClick={() => {
                          const shareUrl = `${window.location.origin}/c/${coinId?.toString() || ""}`;
                          navigator.clipboard.writeText(shareUrl);
                          toast.success(t("ico.share_copied"));
                        }}
                      >
                        {t("ico.share")}
                      </Button>
                    </div>
                  </AlertDescription>
                </Alert>
              )}

              {txLoading && (
                <Alert className="mt-2">
                  <AlertTitle>{t("ico.waiting_confirmation")}</AlertTitle>
                  <AlertDescription>{t("ico.ico_deploying")}</AlertDescription>
                </Alert>
              )}
            </div>
          </div>
        </div>
      </div>
    </div>
  );
};

export default CreateICOWizard;<|MERGE_RESOLUTION|>--- conflicted
+++ resolved
@@ -1,17 +1,7 @@
 import React, { useState, useMemo } from "react";
 import { z } from "zod";
-<<<<<<< HEAD
-import {
-  useAccount,
-  usePublicClient,
-  useWriteContract,
-  useWaitForTransactionReceipt,
-} from "wagmi";
-import { parseEther, parseUnits, zeroAddress, Address } from "viem";
-=======
 import { useAccount, usePublicClient, useWriteContract, useWaitForTransactionReceipt } from "wagmi";
 import { parseEther, parseUnits, zeroAddress, Address, maxUint256 } from "viem";
->>>>>>> d672cd32
 import { toast } from "sonner";
 import { Link } from "@tanstack/react-router";
 import { useTranslation } from "react-i18next";
@@ -101,24 +91,12 @@
     return isFeeOrHook(form.feeOrHook);
   }, [form.feeOrHook]);
 
-<<<<<<< HEAD
-  const handleNumber =
-    (field: "feeOrHook" | "incentiveDuration") => (raw: string) => {
-      const value = raw.replace(/,/g, "");
-      const n = Number(value);
-      setForm((p) => ({
-        ...p,
-        [field]: Number.isFinite(n) ? Math.floor(n) : 0,
-      }));
-    };
-=======
   const feePercentage = !isHook ? Number(form.feeOrHook) / 100 : 0.3;
 
   const handleFeeSliderChange = (values: number[]) => {
     const bps = BigInt(Math.round(values[0] * 100));
     setForm(p => ({ ...p, feeOrHook: bps }));
   };
->>>>>>> d672cd32
 
   const handlePresetClick = (bps: bigint) => {
     setForm(p => ({ ...p, feeOrHook: bps }));
@@ -455,39 +433,6 @@
                 </p>
               </div>
 
-<<<<<<< HEAD
-              {/* Advanced Settings Toggle */}
-              <div className="pt-2 flex items-center space-x-2">
-                <Switch
-                  id="advanced"
-                  checked={showAdvanced}
-                  onCheckedChange={setShowAdvanced}
-                />
-                <Label htmlFor="advanced" className="cursor-pointer">
-                  {t("ico.advanced_settings")}
-                </Label>
-              </div>
-
-              {/* Advanced Settings */}
-              {showAdvanced && (
-                <div className="space-y-4 p-4 border border-border rounded-md bg-muted/50">
-                  <div className="grid gap-2">
-                    <Label htmlFor="feeOrHook">{t("ico.swap_fee")}</Label>
-                    <Input
-                      id="feeOrHook"
-                      inputMode="numeric"
-                      value={form.feeOrHook}
-                      onChange={(e) =>
-                        handleNumber("feeOrHook")(e.target.value)
-                      }
-                      placeholder="30"
-                    />
-                    <p className="text-xs text-muted-foreground">
-                      {t("ico.swap_fee_hint")}
-                    </p>
-                    {errors.feeOrHook && (
-                      <p className="text-xs text-red-500">{errors.feeOrHook}</p>
-=======
               {/* Advanced Options */}
               <div className="rounded-lg border bg-card">
                 <button
@@ -501,7 +446,6 @@
                       <span className="text-[10px] rounded-sm border border-primary bg-primary/10 px-1.5 py-0.5">
                         hook active
                       </span>
->>>>>>> d672cd32
                     )}
                   </div>
                   <svg
@@ -560,33 +504,6 @@
                       </button>
                     </div>
 
-<<<<<<< HEAD
-                  <div className="grid gap-2">
-                    <Label htmlFor="incentiveDuration">
-                      {t("ico.incentive_duration", {
-                        days: form.incentiveDuration,
-                      })}
-                    </Label>
-                    <Slider
-                      id="incentiveDuration"
-                      min={7}
-                      max={30}
-                      step={1}
-                      value={[form.incentiveDuration]}
-                      onValueChange={(value) =>
-                        setForm((p) => ({ ...p, incentiveDuration: value[0] }))
-                      }
-                      className="w-full"
-                    />
-                    <p className="text-xs text-muted-foreground">
-                      {t("ico.incentive_duration_hint")}
-                    </p>
-                    {errors.incentiveDuration && (
-                      <p className="text-xs text-red-500">
-                        {errors.incentiveDuration}
-                      </p>
-                    )}
-=======
                     {/* Fee Content */}
                     {activeTab === "fee" && !isHook && (
                       <div className="space-y-4">
@@ -720,7 +637,6 @@
                       </p>
                       {errors.incentiveDuration && <p className="text-xs text-red-500">{errors.incentiveDuration}</p>}
                     </div>
->>>>>>> d672cd32
                   </div>
                 )}
               </div>
