import { TokenSelector } from "@/components/TokenSelector";
import { CoinsAbi, CoinsAddress } from "@/constants/Coins";
import { CookbookAbi, CookbookAddress } from "@/constants/Cookbook";
import { ZAMMAddress } from "@/constants/ZAAM";
import { ZChefAbi, ZChefAddress } from "@/constants/zChef";
import { useAllCoins } from "@/hooks/metadata/use-all-coins";
import { useOperatorStatus } from "@/hooks/use-operator-status";
<<<<<<< HEAD
import { useConnectionRecovery } from "@/hooks/use-connection-recovery";
=======
import { useCoinPrice } from "@/hooks/use-coin-price";
import { useGetTVL } from "@/hooks/use-get-tvl";
>>>>>>> d0a24ede
import { ETH_TOKEN, type TokenMeta } from "@/lib/coins";
import { isUserRejectionError } from "@/lib/errors";
import { cn } from "@/lib/utils";
import { type ChangeEvent, useEffect, useMemo, useState } from "react";
import { useTranslation } from "react-i18next";
import {
  encodePacked,
  formatEther,
  keccak256,
  parseUnits,
  parseEther,
} from "viem";
import { mainnet } from "viem/chains";
import { useAccount, usePublicClient, useWriteContract } from "wagmi";
import { Button } from "../ui/button";
import { Input } from "../ui/input";
import { toast } from "sonner";

// Duration options will be generated using translations

interface FarmFormData {
  selectedToken: TokenMeta | null;
  rewardToken: TokenMeta;
  rewardAmount: string;
  duration: string;
  customDuration: string;
  customDurationUnit: "minutes" | "hours" | "days";
  useCustomDuration: boolean;
}

interface StreamAprResult {
  farmApr: number;
  dailyRewardRate: number;
  yearlyRewardValue: number;
  isValid: boolean;
  error?: string;
}

const SECONDS_IN_YEAR = 365n * 24n * 60n * 60n;
const ACC_PRECISION = 1_000_000_000_000n; // 1e12
const EIGHTEEN_DECIMALS = 1_000_000_000_000_000_000n; // 1e18

// APR calculation function
const calculateStreamApr = ({
  rewardAmount,
  rewardTokenDecimals,
  rewardPriceInEth,
  durationInDays,
  poolTvlInEth,
  totalShares,
}: {
  rewardAmount: string;
  rewardTokenDecimals: number;
  rewardPriceInEth: number;
  durationInDays: number;
  poolTvlInEth: number;
  totalShares?: bigint;
}): StreamAprResult => {
  try {
    // Input validation
    if (!rewardAmount || Number.parseFloat(rewardAmount) <= 0) {
      return {
        farmApr: 0,
        dailyRewardRate: 0,
        yearlyRewardValue: 0,
        isValid: false,
        error: "Invalid reward amount",
      };
    }

    if (durationInDays <= 0 || poolTvlInEth <= 0 || rewardPriceInEth <= 0) {
      return {
        farmApr: 0,
        dailyRewardRate: 0,
        yearlyRewardValue: 0,
        isValid: false,
        error: "Invalid parameters",
      };
    }

    // Parse reward amount with proper decimals
    const rewardAmountBigInt = parseUnits(
      rewardAmount,
      rewardTokenDecimals ?? 18,
    );

    // Use provided totalShares or default to 1 ETH worth of shares
    const safeTotalShares =
      totalShares && totalShares > 0n ? totalShares : parseEther("1");

    // Convert duration to seconds
    const durationInSeconds = BigInt(Math.floor(durationInDays * 24 * 60 * 60));

    // Calculate reward rate per second (similar to zChef contract)
    const rewardRate = rewardAmountBigInt / durationInSeconds;

    // Calculate reward per share per year (scaled by ACC_PRECISION like in the contract)
    const rewardPerSharePerYear =
      (rewardRate * SECONDS_IN_YEAR * ACC_PRECISION) / safeTotalShares;

    // Convert to human readable numbers for APR calculation
    const share = parseEther("1"); // 1 LP share
    const rewardPerSharePerYearWei = rewardPerSharePerYear / ACC_PRECISION;
    const tokensPerSharePerYear =
      Number(rewardPerSharePerYearWei) / Number(EIGHTEEN_DECIMALS);

    // Calculate yearly reward for 1 share
    const yearlyReward = tokensPerSharePerYear * Number(share);
    const yearlyRewardEthValue = yearlyReward * rewardPriceInEth;

    // Calculate the ETH value of 1 share (stake)
    const stakeEth = (Number(share) / Number(safeTotalShares)) * poolTvlInEth;

    // Calculate APR percentage
    let farmApr = 0;
    if (
      stakeEth > 0 &&
      !isNaN(yearlyRewardEthValue) &&
      !isNaN(stakeEth) &&
      isFinite(stakeEth)
    ) {
      farmApr = (yearlyRewardEthValue / stakeEth) * 100;

      // Validate the result
      if (isNaN(farmApr) || !isFinite(farmApr)) {
        farmApr = 0;
      }
    }

    // Calculate daily reward rate for display
    const dailyRewardRate = Number.parseFloat(rewardAmount) / durationInDays;

    return {
      farmApr: Math.max(0, farmApr), // Ensure non-negative
      dailyRewardRate,
      yearlyRewardValue: yearlyRewardEthValue,
      isValid: true,
    };
  } catch (error) {
    console.error("Error calculating stream APR:", error);
    return {
      farmApr: 0,
      dailyRewardRate: 0,
      yearlyRewardValue: 0,
      isValid: false,
      error: error instanceof Error ? error.message : "Calculation failed",
    };
  }
};

export const CreateFarm = () => {
  const { t } = useTranslation();
  const { address } = useAccount();
  const { attemptRecovery } = useConnectionRecovery();

  const DURATION_OPTIONS = [
    { value: "7", label: t("common.duration_7_days") },
    { value: "14", label: t("common.duration_14_days") },
    { value: "30", label: t("common.duration_30_days") },
    { value: "90", label: t("common.duration_90_days") },
    { value: "180", label: t("common.duration_180_days") },
    { value: "365", label: t("common.duration_365_days") },
    { value: "730", label: t("common.duration_730_days") },
  ];

  const publicClient = usePublicClient({
    chainId: mainnet.id,
  });
  const { writeContractAsync } = useWriteContract();

  const { tokens, isEthBalanceFetching } = useAllCoins();

  // Set initial form data after poolTokens and rewardTokens are calculated
  const [formDataInitialized, setFormDataInitialized] = useState(false);
  const [formData, setFormData] = useState<FarmFormData>({
    selectedToken: null,
    rewardToken: tokens?.find((t) => t.symbol !== "ETH") || ETH_TOKEN,
    rewardAmount: "",
    duration: "7",
    customDuration: "",
    customDurationUnit: "days",
    useCustomDuration: false,
  });

  const [errors, setErrors] = useState<Record<string, string>>({});
  const [isSubmitting, setIsSubmitting] = useState(false);
  const [txHash, setTxHash] = useState<string | null>(null);
  const [txStatus, setTxStatus] = useState<
    "idle" | "pending" | "confirming" | "success" | "error"
  >("idle");
  const [txError, setTxError] = useState<string | null>(null);

  // Check operator approval status for the reward token
  const { data: isRewardTokenOperatorApproved } = useOperatorStatus({
    address: address as `0x${string}`,
    operator: ZChefAddress,
    tokenId: formData.rewardToken.id || undefined,
  });

  // Get reward token price
  const { data: rewardPriceEth } = useCoinPrice({
    coinId: formData?.rewardToken?.id ? formData.rewardToken.id : undefined,
    coinContract: formData?.rewardToken.token1,
    contractSource: formData?.rewardToken.source,
  });

  // Get pool TVL if a token is selected
  const { data: poolTvlInEth } = useGetTVL({
    poolId: formData.selectedToken?.poolId
      ? BigInt(formData.selectedToken.poolId)
      : undefined,
    source: formData.selectedToken?.source ?? "ZAMM", // @TODO
  });

  if (!tokens || tokens.length === 0) {
    return (
      <div className="text-muted-foreground text-sm">
        {t("common.loading_tokens")}
      </div>
    );
  }

  const poolTokens = useMemo(
    () =>
      tokens?.filter(
        (token) =>
          token.poolId &&
          token.poolId > 0n &&
          token.reserve0 &&
          token.reserve0 > 0n,
      ),
    [tokens],
  );

  // Filter reward tokens to exclude ETH (not supported by zChef)
  const rewardTokens = useMemo(
    () => tokens?.filter((token) => token.symbol !== "ETH"),
    [tokens],
  );

  // Auto-select first pool and reward token when available
  useEffect(() => {
    if (
      !formDataInitialized &&
      poolTokens &&
      poolTokens.length > 0 &&
      rewardTokens &&
      rewardTokens.length > 0
    ) {
      setFormData((prev) => ({
        ...prev,
        selectedToken: poolTokens[0],
        rewardToken: rewardTokens[0],
      }));
      setFormDataInitialized(true);
    }
  }, [poolTokens, rewardTokens, formDataInitialized]);

  // Helper function to convert custom duration to days
  const convertCustomDurationToDays = (
    duration: string,
    unit: "minutes" | "hours" | "days",
  ): number => {
    const value = Number.parseFloat(duration);
    if (isNaN(value) || value <= 0) return 0;

    switch (unit) {
      case "minutes":
        return value / (24 * 60); // Convert minutes to days
      case "hours":
        return value / 24; // Convert hours to days
      case "days":
        return value; // Already in days
      default:
        return value;
    }
  };

  // Calculate estimated APR
  const estimatedApr = useMemo(() => {
    if (!formData.rewardAmount || !formData.selectedToken) {
      return {
        farmApr: 0,
        isValid: false,
        dailyRewardRate: 0,
        yearlyRewardValue: 0,
      };
    }

    const durationValue = formData.useCustomDuration
      ? formData.customDuration
      : formData.duration;

    let durationDays: number;
    if (formData.useCustomDuration) {
      durationDays = convertCustomDurationToDays(
        durationValue,
        formData.customDurationUnit,
      );
    } else {
      durationDays = Number.parseInt(durationValue);
    }

    if (isNaN(durationDays) || durationDays <= 0) {
      return {
        farmApr: 0,
        isValid: false,
        dailyRewardRate: 0,
        yearlyRewardValue: 0,
      };
    }

    // Use fallback values if real data isn't available
    const fallbackTvl = poolTvlInEth || 10; // 10 ETH as reasonable default
    const fallbackPrice = rewardPriceEth || 0.001; // Small default price

    return calculateStreamApr({
      rewardAmount: formData.rewardAmount,
      rewardTokenDecimals: formData.rewardToken.decimals || 18,
      rewardPriceInEth: rewardPriceEth || fallbackPrice,
      durationInDays: durationDays,
      poolTvlInEth: poolTvlInEth || fallbackTvl,
      totalShares: 1n, // @TODO if available
    });
  }, [
    formData.rewardAmount,
    formData.selectedToken,
    formData.duration,
    formData.customDuration,
    formData.customDurationUnit,
    formData.useCustomDuration,
    formData.rewardToken.decimals,
    poolTvlInEth,
    rewardPriceEth,
  ]);

  const maxRewardAmount =
    formData.rewardToken.balance && formData.rewardToken.balance > 0n
      ? formData.rewardToken.decimals !== undefined &&
        formData.rewardToken.decimals !== 18
        ? formData.rewardToken.decimals > 0
          ? (
              Number(formData.rewardToken.balance) /
              10 ** formData.rewardToken.decimals
            ).toString()
          : "0"
        : formatEther(BigInt(formData.rewardToken.balance))
      : "0";

  const handleInputChange = (
    e: ChangeEvent<HTMLInputElement | HTMLSelectElement>,
  ) => {
    const { name, value } = e.target;
    setFormData((prev) => ({ ...prev, [name]: value }));

    // Clear error when user starts typing
    if (errors[name] || errors.duration) {
      setErrors((prev) => {
        const newErrors = { ...prev };
        delete newErrors[name];
        delete newErrors.duration;
        return newErrors;
      });
    }
  };

  const handleRewardTokenSelect = (token: TokenMeta) => {
    setFormData((prev) => ({ ...prev, rewardToken: token }));
    if (errors.rewardToken) {
      setErrors((prev) => {
        const newErrors = { ...prev };
        delete newErrors.rewardToken;
        return newErrors;
      });
    }
  };

  const validateForm = (): boolean => {
    const newErrors: Record<string, string> = {};

    // Validate selected token and pool
    if (!formData.selectedToken) {
      newErrors.selectedToken = t("common.please_select_token_with_lp_pool");
    } else {
      const poolId = formData.selectedToken.poolId;
      const reserve0 = formData.selectedToken.reserve0;

      if (!poolId || poolId === 0n) {
        newErrors.selectedToken = t("common.selected_token_no_valid_pool");
      }
      if (!reserve0 || reserve0 === 0n) {
        newErrors.selectedToken = t("common.selected_token_no_liquidity");
      }
    }

    // Validate reward token (ETH not supported by zChef)
    if (!formData.rewardToken.id) {
      if (formData.rewardToken.symbol === "ETH") {
        newErrors.rewardToken = t("common.eth_not_supported_reward");
      } else {
        newErrors.rewardToken = t("common.please_select_reward_token");
      }
    }

    // Validate reward amount
    if (
      !formData.rewardAmount ||
      Number.parseFloat(formData.rewardAmount) <= 0
    ) {
      newErrors.rewardAmount = t("common.please_enter_valid_reward_amount");
    } else {
      // Check user balance
      try {
        const decimals = formData.rewardToken.decimals || 18;
        const rewardAmountBigInt = parseUnits(formData.rewardAmount, decimals);
        const userBalance = formData.rewardToken.balance || 0n;
        if (rewardAmountBigInt > userBalance) {
          newErrors.rewardAmount = t("common.insufficient_balance");
        }

        // Check for precision overflow (zChef requirement)
        const ACC_PRECISION = BigInt(1e12);
        if (rewardAmountBigInt > (2n ** 256n - 1n) / ACC_PRECISION) {
          newErrors.rewardAmount = t("common.reward_amount_too_large");
        }
      } catch (error) {
        newErrors.rewardAmount = t("common.invalid_reward_amount_format");
      }
    }

    // Validate duration
    const durationValue = formData.useCustomDuration
      ? formData.customDuration
      : formData.duration;
    if (!durationValue) {
      newErrors.duration = formData.useCustomDuration
        ? t("common.please_enter_custom_duration")
        : t("common.please_select_duration");
    } else {
      let durationDays: number;
      if (formData.useCustomDuration) {
        durationDays = convertCustomDurationToDays(
          durationValue,
          formData.customDurationUnit,
        );
      } else {
        durationDays = Number.parseInt(durationValue);
      }

      if (isNaN(durationDays)) {
        newErrors.duration = t("common.duration_must_be_valid_number");
      } else if (durationDays > 730) {
        newErrors.duration = t("common.duration_cannot_exceed_730");
      } else if (durationDays <= 0) {
        newErrors.duration = t("common.duration_must_be_positive");
      } else if (formData.useCustomDuration && durationDays < 1 / (24 * 60)) {
        // Minimum 1 minute
        newErrors.duration = t("common.duration_minimum_one_minute");
      } else {
        // Check rate overflow (zChef requirement)
        if (formData.rewardAmount && durationDays > 0) {
          try {
            const decimals = formData.rewardToken.decimals || 18;
            const rewardAmountBigInt = parseUnits(
              formData.rewardAmount,
              decimals,
            );
            const durationSeconds = BigInt(
              Math.floor(durationDays * 24 * 60 * 60),
            );
            const ACC_PRECISION = BigInt(1e12);
            const rate = (rewardAmountBigInt * ACC_PRECISION) / durationSeconds;
            if (rate > 2n ** 128n - 1n) {
              newErrors.rewardAmount = t("common.calculated_rate_too_large");
            }
          } catch (error) {
            // Skip overflow check if calculation fails
          }
        }
      }
    }

    setErrors(newErrors);
    return Object.keys(newErrors).length === 0;
  };

  const handleCreateFarm = async () => {
    if (!validateForm()) return;

    try {
      setIsSubmitting(true);
      setTxStatus("pending");
      setTxError(null);

      // Check wallet connection state before proceeding
      if (!address) {
        throw new Error(t("common.wallet_not_connected"));
      }

      if (!formData.selectedToken) {
        throw new Error("No LP token selected");
      }

      // Check if approval is needed for reward token
      const rewardTokenId = formData.rewardToken.id;
      if (rewardTokenId && !isRewardTokenOperatorApproved) {
        setTxStatus("pending");

        // For ERC6909 tokens (both ZAMM and Cookbook coins), use setOperator
        if (rewardTokenId >= 1000000n) {
          // ZAMM coins: use setOperator on Coins contract
          try {
            const approvalHash = await writeContractAsync({
              address: CoinsAddress,
              abi: CoinsAbi,
              functionName: "setOperator",
              args: [ZChefAddress, true],
              chainId: mainnet.id,
            });

            if (publicClient) {
              await publicClient.waitForTransactionReceipt({
                hash: approvalHash,
              });
            }
          } catch (approvalError: any) {
            // Handle connector errors during approval
            if (approvalError?.message?.includes('getChainId is not a function') || 
                approvalError?.message?.includes('connector.getChainId')) {
              throw new Error(t("common.wallet_connection_lost"));
            }
            throw approvalError;
          }
        } else {
          // Cookbook coins: use setOperator on Cookbook contract
          try {
            const approvalHash = await writeContractAsync({
              address: CookbookAddress,
              abi: CookbookAbi,
              functionName: "setOperator",
              args: [ZChefAddress, true],
              chainId: mainnet.id,
            });

            if (publicClient) {
              await publicClient.waitForTransactionReceipt({
                hash: approvalHash,
              });
            }
          } catch (approvalError: any) {
            // Handle connector errors during approval
            if (approvalError?.message?.includes('getChainId is not a function') || 
                approvalError?.message?.includes('connector.getChainId')) {
              throw new Error(t("common.wallet_connection_lost"));
            }
            throw approvalError;
          }
        }
      }

      // Parse reward amount with proper decimals
      const decimals = formData.rewardToken.decimals || 18;
      const rewardAmount = parseUnits(formData.rewardAmount, decimals);

      // Re-validate that selected token still has a valid pool (race condition check)
      if (
        !formData.selectedToken?.poolId ||
        formData.selectedToken.poolId === 0n
      ) {
        throw new Error("Selected token no longer has a valid liquidity pool");
      }
      if (
        !formData.selectedToken?.reserve0 ||
        formData.selectedToken.reserve0 === 0n
      ) {
        throw new Error("Selected token pool no longer has liquidity");
      }

      // Validate duration and convert to seconds (uint64 safe)
      const durationValue = formData.useCustomDuration
        ? formData.customDuration
        : formData.duration;
      let durationDays: number;
      if (formData.useCustomDuration) {
        durationDays = convertCustomDurationToDays(
          durationValue,
          formData.customDurationUnit,
        );
      } else {
        durationDays = Number.parseInt(durationValue);
      }
      const durationInSeconds = Math.floor(durationDays * 24 * 60 * 60);
      if (durationInSeconds > 2 ** 63 - 1) {
        // uint64 max (signed safe)
        throw new Error("Duration exceeds maximum allowed value");
      }
      const durationSeconds = BigInt(durationInSeconds);

      // Determine LP token contract and ID based on the pool ID range
      // Pool IDs < 1000000 are Cookbook pools, >= 1000000 are ZAMM pools
      const poolId = formData.selectedToken.poolId || 0n;
      const lpToken = poolId < 1000000n ? CookbookAddress : ZAMMAddress;
      const lpId = poolId;

      // Reward token contract and ID (ETH not supported by zChef)
      let rewardTokenAddress: `0x${string}`;
      const rewardId = formData.rewardToken.id;

      if (!rewardId) {
        // External ERC20 token (rewardId = 0 for ERC20)
        // Note: ETH is not supported by zChef contract
        throw new Error("External ERC20 tokens not yet supported");
      } else if (rewardId >= 1000000n) {
        // ZAMM coin - stored in Coins contract
        rewardTokenAddress = CoinsAddress;
      } else {
        // Cookbook coin - stored in Cookbook contract
        rewardTokenAddress = CookbookAddress;
      }

      // Generate unique bytes to prevent hash collisions
      const uniqueBytes = keccak256(
        encodePacked(
          ["address", "uint256", "uint256", "uint256"],
          [
            formData.selectedToken.token1 ||
              "0x0000000000000000000000000000000000000000",
            BigInt(Date.now()),
            BigInt(Math.floor(Math.random() * 1000000)),
            rewardAmount,
          ],
        ),
      ) as `0x${string}`;

      let createStreamHash: `0x${string}`;
      try {
        createStreamHash = await writeContractAsync({
          address: ZChefAddress,
          abi: ZChefAbi,
          functionName: "createStream",
          args: [
            lpToken,
            lpId,
            rewardTokenAddress,
            rewardId,
            rewardAmount,
            durationSeconds,
            uniqueBytes,
          ],
          // No value needed since ETH is not supported as reward token
          chainId: mainnet.id,
        });
      } catch (writeError: any) {
        // Handle connector errors during contract write
        if (writeError?.message?.includes('getChainId is not a function') || 
            writeError?.message?.includes('connector.getChainId')) {
          throw new Error(t("common.wallet_connection_lost"));
        }
        throw writeError;
      }

      setTxHash(createStreamHash);
      setTxStatus("confirming");

      if (publicClient) {
        await publicClient.waitForTransactionReceipt({
          hash: createStreamHash as `0x${string}`,
        });
        setTxStatus("success");

        // Show success notification
        const farmDuration = formData.useCustomDuration
          ? `${formData.customDuration} ${formData.customDurationUnit}`
          : `${formData.duration} days`;

        toast.success(`Farm created successfully for ${farmDuration}`);

        // Reset form on success after delay
        setTimeout(() => {
          setFormData({
            selectedToken: poolTokens?.[0] || null,
            rewardToken:
              rewardTokens?.[0] ||
              tokens.find((t) => t.symbol !== "ETH") ||
              ETH_TOKEN,
            rewardAmount: "",
            duration: "7",
            customDuration: "",
            customDurationUnit: "days",
            useCustomDuration: false,
          });
          setTxStatus("idle");
          setTxHash(null);
        }, 5000); // Increased from 3000 to 5000ms to give users more time to see success
      }
    } catch (error: any) {
      if (isUserRejectionError(error)) {
        // User rejected - silently reset state
        setTxStatus("idle");
      } else {
        console.error("Farm creation failed:", error);
        let errorMessage = t("common.farm_creation_failed");

        // Handle specific zChef contract errors
        if (error.message?.includes("ZeroAmount")) {
          errorMessage = t("common.amount_cannot_be_zero");
        } else if (error.message?.includes("InvalidDuration")) {
          errorMessage = t("common.invalid_duration_specified");
        } else if (error.message?.includes("Exists")) {
          errorMessage = t("common.farm_already_exists");
        } else if (error.message?.includes("PrecisionOverflow")) {
          errorMessage = t("common.precision_overflow");
        } else if (error.message?.includes("Overflow")) {
          errorMessage = t("common.calculated_rate_overflow");
        } else if (error.message?.includes("TransferFromFailed")) {
          errorMessage = t("common.transfer_failed");
        } else if (error.message?.includes("insufficient funds")) {
          errorMessage = t("common.insufficient_funds_tx");
        } else if (error.message === t("common.wallet_connection_lost") ||
                   error.message === t("common.wallet_not_connected")) {
          errorMessage = error.message;
        } else if (error.message?.includes("getChainId is not a function") || 
                   error.message?.includes("connector.getChainId")) {
          errorMessage = t("common.wallet_connection_issue");
          // Attempt automatic recovery
          setTimeout(() => attemptRecovery(), 1000);
        }

        setTxStatus("error");
        setTxError(errorMessage);
        setErrors({ submit: errorMessage });

        setTimeout(() => {
          setTxStatus("idle");
          setTxError(null);
        }, 5000);
      }
    } finally {
      setIsSubmitting(false);
    }
  };

  // APR Preview Component
  const renderAprPreview = () => {
    if (!estimatedApr.isValid || estimatedApr.farmApr === 0) {
      return null;
    }

    console.log("[CreateFarm] real data", {
      poolTvlInEth,
      rewardPriceEth,
      coinId: formData?.rewardToken?.id ? formData.rewardToken.id : undefined,
      coinContract: formData?.rewardToken.token1,
      rewardToken: formData?.rewardToken,
    });

    const hasRealData = poolTvlInEth && rewardPriceEth;

    return (
      <div className="border border-green-500/30 rounded-lg p-4 bg-green-500/5 mt-4">
        <h4 className="font-mono font-bold text-green-400 mb-3 text-base tracking-wider">
          [ESTIMATED APR]
        </h4>
        <div className="space-y-2">
          <div className="flex justify-between items-center py-2 bg-green-500/10 px-3 rounded">
            <span className="font-mono text-sm font-bold text-green-400">
              Farm APR:
            </span>
            <span className="font-mono text-lg font-bold text-green-400">
              {estimatedApr.farmApr.toFixed(2)}%
            </span>
          </div>
          <div className="text-xs font-mono text-center mt-2">
            {hasRealData ? (
              <span className="text-green-300">
                ✅ Calculated with real market data
              </span>
            ) : (
              <span className="text-yellow-400">
                ⚠️ Estimate using fallback data - actual APR may vary
              </span>
            )}
          </div>
        </div>
      </div>
    );
  };

  return (
    <div className="max-w-4xl mx-auto space-y-6 sm:space-y-8 px-3 sm:px-0">
      <div className="bg-gradient-to-br from-background/80 to-background/60 border border-primary/30 rounded-xl p-6 sm:p-8 backdrop-blur-sm shadow-xl">
        <div className="text-center mb-6">
          <h3 className="font-mono font-bold text-lg uppercase tracking-wider text-primary">
            [{t("common.create_new_farm")}]
          </h3>
        </div>

        {/* Warning Banner */}
        <div className="mb-6 p-4 bg-yellow-500/10 border border-yellow-500/30 rounded-lg">
          <div className="flex items-start gap-3">
            <div className="text-yellow-500 font-mono text-sm leading-relaxed">
              {t("common.coin_locking_warning")}
            </div>
          </div>
        </div>
        {/* LP Token Selection */}
        <div className="space-y-4 mb-10">
          <label className="block text-sm font-mono font-bold uppercase tracking-wider text-primary">
            {t("common.select_lp_pool")}
          </label>
          <div className="bg-background/50 border border-primary/20 rounded-lg p-3">
            {poolTokens.length > 0 ? (
              <TokenSelector
                selectedToken={formData.selectedToken || poolTokens[0]}
                tokens={poolTokens}
                onSelect={(token) =>
                  setFormData((prev) => ({
                    ...prev,
                    selectedToken: token,
                  }))
                }
                isEthBalanceFetching={isEthBalanceFetching}
              />
            ) : (
              <div className="text-center py-4 text-muted-foreground text-sm font-mono">
                <div className="mb-2">
                  🏊‍♂️ {t("common.no_lp_pools_available")}
                </div>
                <div className="text-xs">
                  {t("common.create_lp_pool_first")}
                </div>
              </div>
            )}
          </div>
          {errors.selectedToken && (
            <div className="bg-red-500/10 border border-red-500/30 rounded p-2">
              <p className="text-sm text-red-400 font-mono">
                {errors.selectedToken}
              </p>
            </div>
          )}
          {formData.selectedToken && (
            <div className="bg-primary/10 border border-primary/20 rounded p-3">
              <div className="text-xs font-mono space-y-1">
                <div className="space-y-1">
                  <span className="text-muted-foreground text-xs">
                    {t("common.pool_id")}:
                  </span>
                  <div className="text-xs text-muted-foreground/70 font-mono break-all max-w-full overflow-hidden">
                    {(() => {
                      const poolId = (
                        formData.selectedToken.poolId ||
                        formData.selectedToken.id
                      )?.toString();
                      if (!poolId || poolId === "N/A") return "N/A";
                      // Pool IDs are always full uint, truncate for UI
                      return poolId.length > 16
                        ? `${poolId.slice(0, 8)}...${poolId.slice(-8)}`
                        : poolId;
                    })()}
                  </div>
                </div>
                <div className="flex justify-between">
                  <span className="text-muted-foreground">
                    {t("common.pair")}:
                  </span>
                  <span className="text-primary font-bold">
                    ETH / {formData.selectedToken.symbol}
                  </span>
                </div>
                {formData.selectedToken.reserve0 &&
                formData.selectedToken.reserve0 > 0n ? (
                  <div className="flex justify-between">
                    <span className="text-muted-foreground">
                      {t("common.liquidity_label")}:
                    </span>
                    <span className="text-primary font-bold">
                      {formatEther(formData.selectedToken.reserve0)} ETH
                    </span>
                  </div>
                ) : null}
              </div>
            </div>
          )}
        </div>

        {/* Reward Token Selection */}
        <div className="space-y-4 mb-10">
          <label className="block text-sm font-mono font-bold uppercase tracking-wider text-primary">
            {t("common.reward_token")}
          </label>
          <div className="bg-background/50 border border-primary/20 rounded-lg p-3">
            <TokenSelector
              selectedToken={formData.rewardToken}
              tokens={rewardTokens}
              onSelect={handleRewardTokenSelect}
              isEthBalanceFetching={isEthBalanceFetching}
            />
          </div>
          {errors.rewardToken && (
            <div className="bg-red-500/10 border border-red-500/30 rounded p-2">
              <p className="text-sm text-red-400 font-mono">
                {errors.rewardToken}
              </p>
            </div>
          )}
        </div>

        {/* Reward Amount */}
        <div className="space-y-4 mb-10">
          <label className="block text-sm font-mono font-bold uppercase tracking-wider text-primary">
            {t("common.reward_amount")}
          </label>
          <div className="flex gap-2">
            <Input
              type="number"
              name="rewardAmount"
              value={formData.rewardAmount}
              onChange={handleInputChange}
              placeholder="60000"
              className="flex-1 font-mono bg-background/50 border-primary/20 focus:border-primary/50"
              step="0.000001"
              min="0"
            />
            <Button
              type="button"
              variant="outline"
              size="default"
              onClick={() =>
                setFormData((prev) => ({
                  ...prev,
                  rewardAmount: maxRewardAmount,
                }))
              }
              disabled={Number.parseFloat(maxRewardAmount) === 0}
              className="font-mono font-bold tracking-wide border-primary/30 hover:border-primary hover:bg-primary/20 min-h-[44px] px-4"
            >
              {t("common.max")}
            </Button>
          </div>
          <div className="space-y-2">
            <div className="bg-muted/20 border border-muted/30 rounded p-3">
              <div className="flex justify-between text-xs font-mono">
                <span className="text-muted-foreground">
                  {t("common.balance_label")}:
                </span>
                <span className="text-primary font-bold">
                  {Number.parseFloat(maxRewardAmount).toFixed(6)}{" "}
                  {formData.rewardToken.symbol}
                </span>
              </div>
            </div>
            {(() => {
              const durationValue = formData.useCustomDuration
                ? formData.customDuration
                : formData.duration;
              let durationDays: number;
              if (formData.useCustomDuration) {
                durationDays = convertCustomDurationToDays(
                  durationValue,
                  formData.customDurationUnit,
                );
              } else {
                durationDays = Number.parseInt(durationValue);
              }
              return (
                formData.rewardAmount &&
                durationValue &&
                Number.parseFloat(formData.rewardAmount) > 0 &&
                !isNaN(durationDays) &&
                durationDays > 0 && (
                  <div className="border border-primary/20 rounded-lg p-4 bg-background/30">
                    <h4 className="font-mono font-bold text-primary mb-4 text-base tracking-wider">
                      [{t("common.emission_preview").toUpperCase()}]
                    </h4>
                    <div className="space-y-3">
                      <div className="flex justify-between items-center py-2 border-b border-primary/10">
                        <span className="font-mono text-sm text-muted-foreground">
                          {t("common.per_second")}:
                        </span>
                        <span className="font-mono text-sm font-bold text-foreground break-all max-w-[60%] text-right">
                          {(
                            Number.parseFloat(formData.rewardAmount) /
                            (durationDays * 24 * 60 * 60)
                          ).toFixed(8)}{" "}
                          <span className="text-primary">
                            {formData.rewardToken.symbol}
                          </span>
                        </span>
                      </div>
                      <div className="flex justify-between items-center py-2 border-b border-primary/10">
                        <span className="font-mono text-sm text-muted-foreground">
                          {t("common.per_day")}:
                        </span>
                        <span className="font-mono text-sm font-bold text-foreground break-all max-w-[60%] text-right">
                          {(
                            Number.parseFloat(formData.rewardAmount) /
                            durationDays
                          ).toFixed(6)}{" "}
                          <span className="text-primary">
                            {formData.rewardToken.symbol}
                          </span>
                        </span>
                      </div>
                      <div className="flex justify-between items-center py-2 bg-primary/5 px-3 rounded">
                        <span className="font-mono text-sm font-bold text-primary">
                          {formData.useCustomDuration
                            ? `${t("common.total_custom", {
                                amount: formData.customDuration,
                                unit: t(
                                  `common.${formData.customDurationUnit}`,
                                ),
                              })}:`
                            : `${t("common.total_days", { days: durationDays })}:`}
                        </span>
                        <span className="font-mono text-sm font-bold text-primary break-all max-w-[60%] text-right">
                          {Number.parseFloat(formData.rewardAmount).toFixed(6)}{" "}
                          {formData.rewardToken.symbol}
                        </span>
                      </div>
                    </div>

                    {/* Add APR preview here */}
                    {renderAprPreview()}
                  </div>
                )
              );
            })()}
          </div>
          {errors.rewardAmount && (
            <div className="bg-red-500/10 border border-red-500/30 rounded p-2">
              <p className="text-sm text-red-400 font-mono">
                {errors.rewardAmount}
              </p>
            </div>
          )}
        </div>

        {/* Duration Selection */}
        <div className="space-y-4 mb-10">
          <label className="block text-sm font-mono font-bold uppercase tracking-wider text-primary">
            {t("common.duration")}
          </label>
          <div className="space-y-5">
            <div
              className="flex items-center gap-3 p-4 border border-primary/30 rounded-lg bg-background/30 hover:bg-background/50 transition-colors cursor-pointer"
              onClick={() =>
                setFormData((prev) => ({ ...prev, useCustomDuration: false }))
              }
            >
              <div
                className={`w-4 h-4 rounded-full border-2 border-primary flex items-center justify-center ${!formData.useCustomDuration ? "bg-primary" : "bg-transparent"}`}
              >
                {!formData.useCustomDuration && (
                  <div className="w-2 h-2 rounded-full bg-primary-foreground"></div>
                )}
              </div>
              <label
                htmlFor="preset-duration"
                className="text-sm font-mono font-bold cursor-pointer text-primary"
              >
                {t("common.preset_durations")}
              </label>
            </div>
            {!formData.useCustomDuration && (
              <select
                name="duration"
                value={formData.duration}
                onChange={handleInputChange}
                className="w-full px-4 py-3 border-2 border-primary/20 bg-background/50 text-foreground font-mono text-sm focus:outline-none focus:border-primary/50 rounded-lg backdrop-blur-sm min-h-[44px] mt-3"
              >
                {DURATION_OPTIONS.map((option) => (
                  <option key={option.value} value={option.value}>
                    {option.label}
                  </option>
                ))}
              </select>
            )}
            <div
              className="flex items-center gap-3 p-4 border border-primary/30 rounded-lg bg-background/30 hover:bg-background/50 transition-colors cursor-pointer"
              onClick={() =>
                setFormData((prev) => ({ ...prev, useCustomDuration: true }))
              }
            >
              <div
                className={`w-4 h-4 rounded-full border-2 border-primary flex items-center justify-center ${formData.useCustomDuration ? "bg-primary" : "bg-transparent"}`}
              >
                {formData.useCustomDuration && (
                  <div className="w-2 h-2 rounded-full bg-primary-foreground"></div>
                )}
              </div>
              <label
                htmlFor="custom-duration"
                className="text-sm font-mono font-bold cursor-pointer text-primary"
              >
                {t("common.custom_duration")}
              </label>
            </div>
            {formData.useCustomDuration && (
              <div className="flex items-center gap-3 mt-3">
                <Input
                  type="number"
                  name="customDuration"
                  value={formData.customDuration}
                  onChange={handleInputChange}
                  placeholder={t("common.enter_amount")}
                  className="flex-1 font-mono bg-background/50 border-primary/20 focus:border-primary/50 min-h-[44px]"
                  min="1"
                  step="0.1"
                />
                <select
                  value={formData.customDurationUnit}
                  onChange={(e) =>
                    setFormData((prev) => ({
                      ...prev,
                      customDurationUnit: e.target.value as
                        | "minutes"
                        | "hours"
                        | "days",
                    }))
                  }
                  className="px-4 py-3 border-2 border-primary/20 bg-background/50 text-foreground font-mono text-sm focus:outline-none focus:border-primary/50 rounded-lg backdrop-blur-sm min-w-[90px] min-h-[44px]"
                >
                  <option value="minutes">{t("common.minutes")}</option>
                  <option value="hours">{t("common.hours")}</option>
                  <option value="days">{t("common.days")}</option>
                </select>
              </div>
            )}
          </div>
          {errors.duration && (
            <div className="bg-red-500/10 border border-red-500/30 rounded p-2">
              <p className="text-sm text-red-400 font-mono">
                {errors.duration}
              </p>
            </div>
          )}
        </div>

        {/* Action Buttons */}
        <div className="space-y-4 pt-4">
          {/* Create Farm Button */}
          <Button
            onClick={handleCreateFarm}
            disabled={isSubmitting}
            className="text-foreground w-full font-mono font-bold tracking-wide text-lg py-6 hover:scale-105 transition-all duration-200 hover:from-primary/90 hover:to-primary min-h-[56px] border border-primary/30"
          >
            {isSubmitting
              ? `[${t("common.creating_farm")}...]`
              : `[${t("common.create_farm")}]`}
          </Button>
        </div>

        {/* Transaction Monitoring */}
        {txStatus !== "idle" && (
          <div
            className={cn(
              "border rounded-lg p-4 transition-all duration-300",
              txStatus === "success"
                ? "bg-green-500/10 border-green-500/30"
                : txStatus === "error"
                  ? "bg-red-500/10 border-red-500/30"
                  : "bg-primary/10 border-primary/30",
            )}
          >
            <div className="space-y-3">
              <div className="flex items-center justify-center gap-2">
                {txStatus === "pending" && (
                  <>
                    <div className="animate-spin rounded-full h-4 w-4 border-2 border-primary border-t-transparent"></div>
                    <span className="font-mono font-bold text-primary">
                      [PENDING]
                    </span>
                  </>
                )}
                {txStatus === "confirming" && (
                  <>
                    <div className="animate-pulse h-4 w-4 bg-yellow-500 rounded-full"></div>
                    <span className="font-mono font-bold text-yellow-500">
                      [CONFIRMING]
                    </span>
                  </>
                )}
                {txStatus === "success" && (
                  <>
                    <div className="h-4 w-4 bg-green-500 rounded-full"></div>
                    <span className="font-mono font-bold text-green-500">
                      [SUCCESS]
                    </span>
                  </>
                )}
                {txStatus === "error" && (
                  <>
                    <div className="h-4 w-4 bg-red-500 rounded-full"></div>
                    <span className="font-mono font-bold text-red-500">
                      [ERROR]
                    </span>
                  </>
                )}
              </div>

              {txHash && (
                <div className="text-center">
                  <a
                    href={`https://etherscan.io/tx/${txHash}`}
                    target="_blank"
                    rel="noopener noreferrer"
                    className="inline-flex items-center gap-2 px-3 py-1.5 bg-background/50 border border-primary/20 rounded font-mono text-xs hover:bg-primary/10 transition-colors duration-200"
                  >
                    <span className="text-muted-foreground">TX:</span>
                    <span className="text-primary font-bold">
                      {txHash.slice(0, 6)}...{txHash.slice(-4)}
                    </span>
                    <span className="text-muted-foreground">↗</span>
                  </a>
                </div>
              )}

              {txError && (
                <div className="text-center">
                  <p className="text-sm text-red-400 font-mono break-words">
                    {txError}
                  </p>
                </div>
              )}

              {txStatus === "success" && (
                <div className="text-center space-y-2">
                  <p className="text-sm text-green-400 font-mono">
                    {t("common.farm_created_successfully")}
                  </p>
                  <div className="text-xs text-green-300 font-mono space-y-1">
                    <div>🌾 Pool: {formData.selectedToken?.symbol}</div>
                    <div>
                      💰 Reward: {formData.rewardAmount}{" "}
                      {formData.rewardToken.symbol}
                    </div>
                    <div>
                      ⏰ Duration:{" "}
                      {formData.useCustomDuration
                        ? `${formData.customDuration} ${t(`common.${formData.customDurationUnit}`)}`
                        : `${formData.duration} ${t("common.days")}`}
                    </div>
                    <div className="mt-2 text-green-400">
                      ✨ {t("common.farm_will_auto_reset")}
                    </div>
                  </div>
                </div>
              )}
            </div>
          </div>
        )}

        {/* Error Display */}
        {(errors.approval || errors.submit) && txStatus === "idle" && (
          <div className="bg-red-500/10 border border-red-500/30 rounded-lg p-3">
            <div className="text-sm text-red-400 text-center font-mono break-words">
              [ERROR]: {errors.approval || errors.submit}
            </div>
          </div>
        )}
      </div>
    </div>
  );
};<|MERGE_RESOLUTION|>--- conflicted
+++ resolved
@@ -5,12 +5,9 @@
 import { ZChefAbi, ZChefAddress } from "@/constants/zChef";
 import { useAllCoins } from "@/hooks/metadata/use-all-coins";
 import { useOperatorStatus } from "@/hooks/use-operator-status";
-<<<<<<< HEAD
 import { useConnectionRecovery } from "@/hooks/use-connection-recovery";
-=======
 import { useCoinPrice } from "@/hooks/use-coin-price";
 import { useGetTVL } from "@/hooks/use-get-tvl";
->>>>>>> d0a24ede
 import { ETH_TOKEN, type TokenMeta } from "@/lib/coins";
 import { isUserRejectionError } from "@/lib/errors";
 import { cn } from "@/lib/utils";
