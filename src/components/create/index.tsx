import React, { useCallback, useMemo, useState } from "react";
import { z } from "zod";
import {
  useAccount,
  usePublicClient,
  useWriteContract,
  useWaitForTransactionReceipt,
  useWalletClient,
} from "wagmi";
import { erc20Abi, parseEther, parseUnits, zeroAddress } from "viem";
import { toast } from "sonner";
import { useTranslation } from "react-i18next";

import { Button } from "@/components/ui/button";
import { Input } from "@/components/ui/input";
import { Label } from "@/components/ui/label";
import { Textarea } from "@/components/ui/textarea";
import { Alert, AlertDescription, AlertTitle } from "@/components/ui/alert";
import { ImageInput } from "@/components/ui/image-input";

import { CookbookAbi, CookbookAddress } from "@/constants/Cookbook";
import { zICOAbi, zICOAddress } from "@/constants/zICO";
import { pinImageToPinata, pinJsonToPinata } from "@/lib/pinata";
import { LivePreview } from "./LivePreview";
import { Heading } from "../ui/typography";
import { useLiveCoinId } from "@/hooks/use-live-coin-id";
import { Link } from "@tanstack/react-router";
import { AddPoolForm } from "./AddPoolForm";
import { ETH_TOKEN, isFeeOrHook, TokenMetadata } from "@/lib/pools";
import { SWAP_FEE } from "@/lib/swap";
import { erc6909Abi } from "zrouter-sdk";

export type SimpleForm = {
  name: string;
  symbol: string;
  description: string;
  supply: number;
};

const schema = z.object({
  name: z.string().trim().min(1, "Name is required").max(100),
  symbol: z
    .string()
    .trim()
    .min(1, "Symbol is required")
    .max(12, "Max 12 characters")
    .regex(/^[A-Za-z0-9_$.-]+$/, "Use A–Z, a–z, 0–9, _ $ . -"),
  description: z.string().trim().max(1000).optional().default(""),
  supply: z
    .number({ invalid_type_error: "Enter a number" })
    .int("Whole tokens only")
    .positive("Must be greater than 0")
    .max(10_000_000_000, "Too large"),
});

export const CreateCoinWizard: React.FC = () => {
  const { t } = useTranslation();
  const { address: account } = useAccount();
  const publicClient = usePublicClient();
  const { data: walletClient } = useWalletClient();

  const {
    writeContractAsync,
    data: hash,
    isPending,
    error: writeError,
  } = useWriteContract();
  const { isSuccess: txSuccess, isLoading: txLoading } =
    useWaitForTransactionReceipt({ hash });

  const [form, setForm] = useState<SimpleForm>({
    name: "",
    symbol: "",
    description: "",
    supply: 100_000_000,
  });
  const [errors, setErrors] = useState<Record<string, string>>({});
  const [imageBuffer, setImageBuffer] = useState<ArrayBuffer | null>(null);
  const [imagePreviewUrl, setImagePreviewUrl] = useState<string>(""); // local preview until pin
  const [submitting, setSubmitting] = useState(false);
  const [coinId, setCoinId] = useState<bigint | null>(null);
  const { data: liveCoinId } = useLiveCoinId();

  // ---------- "Add a pool" (optional) ----------
  const [addPoolOpen, setAddPoolOpen] = useState(false);
  const [tokenIn, setTokenIn] = useState<TokenMetadata>(ETH_TOKEN);
  const [amountInText, setAmountInText] = useState<string>("1"); // deposit amount
  const [feeOrHook, setFeeOrHook] = useState<bigint>(SWAP_FEE);
  const [poolPct, setPoolPct] = useState<number>(50); // % of minted supply sent to pool

  const poolSupplyTokens = useMemo(() => {
    const pct = Math.max(0, Math.min(100, Math.floor(poolPct)));
    return Math.floor((form.supply * pct) / 100);
  }, [form.supply, poolPct]);

  const creatorSupplyTokens = useMemo(
    () => Math.max(0, form.supply - poolSupplyTokens),
    [form.supply, poolSupplyTokens],
  );

  const isHook = useMemo(() => {
    return isFeeOrHook(feeOrHook);
  }, [feeOrHook]);

  const userToken: TokenMetadata = useMemo(() => {
    const balance = BigInt(
      Math.max(0, form.supply - poolSupplyTokens - creatorSupplyTokens),
    );
    return {
      address: CookbookAddress,
      id: liveCoinId ? liveCoinId : 0n,
      name: form.name,
      symbol: form.symbol,
      description: form.description,
      decimals: 18,
      imageUrl: imagePreviewUrl,
      standard: "ERC6909",
      balance,
    };
  }, [
    liveCoinId,
    form.name,
    form.symbol,
    form.description,
    form.supply,
    imagePreviewUrl,
    poolPct,
  ]);

  const handleNumber = (raw: string) => {
    const value = raw.replace(/,/g, "");
    const n = Number(value);
    setForm((p) => ({
      ...p,
      supply: Number.isFinite(n) ? Math.floor(n) : 0,
    }));
  };

  const handleImageChange = async (file: File | File[] | undefined) => {
    if (!file || Array.isArray(file)) {
      setImageBuffer(null);
      setImagePreviewUrl("");
      return;
    }
    if (!file.type.startsWith("image/")) {
      toast.error("Please upload an image file");
      return;
    }
    if (file.size > 5 * 1024 * 1024) {
      toast.error("Image must be less than 5MB");
      return;
    }
    setImageBuffer(await file.arrayBuffer());
    setImagePreviewUrl(URL.createObjectURL(file)); // local preview only
  };

  const validate = () => {
    try {
      const parsed = schema.parse(form);
      setErrors({});
      return parsed;
    } catch (e) {
      if (e instanceof z.ZodError) {
        const map: Record<string, string> = {};
        e.issues.forEach((i) => (map[i.path.join(".")] = i.message));
        setErrors(map);
      }
      return null;
    }
  };

  // ---------- Helpers for approvals ----------
  const ensureApprovalIfNeeded = async (amountIn: bigint) => {
    if (!publicClient || !walletClient || !account) return;

    if (tokenIn.address === zeroAddress && tokenIn.id === 0n) return; // no approval for native

    if (tokenIn.standard === "ERC20") {
      const allowance = (await publicClient.readContract({
        abi: erc20Abi,
        address: tokenIn.address as `0x${string}`,
        functionName: "allowance",
        args: [account, zICOAddress as `0x${string}`],
      })) as bigint;

      if (allowance >= amountIn) return;

      toast.info(`Approving ${tokenIn.symbol}…`);
      const approveHash = await walletClient.writeContract({
        abi: erc20Abi,
        address: tokenIn.address as `0x${string}`,
        functionName: "approve",
        args: [zICOAddress as `0x${string}`, amountIn],
        account,
      });
      await publicClient.waitForTransactionReceipt({ hash: approveHash });
      toast.success("Approval confirmed");
      return;
    }

    if (tokenIn.standard === "ERC6909") {
      const id = BigInt(tokenIn.id || "0");
      const isOperator = (await publicClient.readContract({
        abi: erc6909Abi,
        address: tokenIn.address as `0x${string}`,
        functionName: "isOperator",
        args: [account, zICOAddress],
      })) as boolean;

      if (isOperator) return;

      toast.info(`Approving ID ${id.toString()}…`);
      const approveHash = await walletClient.writeContract({
        abi: erc6909Abi,
        address: tokenIn.address as `0x${string}`,
        functionName: "setOperator",
        args: [zICOAddress, true],
        account,
      });
      await publicClient.waitForTransactionReceipt({ hash: approveHash });
      toast.success("Approval confirmed");
      return;
    }
  };

  // ---------- Submit ----------
  const onSubmit = async () => {
    if (!publicClient) return;
    const parsed = validate();
    if (!parsed) {
      toast.error("Please fix the form errors");
      return;
    }
    if (!account) {
      toast.error("Please connect your wallet");
      return;
    }
    if (!imageBuffer) {
      toast.error("Please upload a logo image");
      return;
    }

    try {
      setSubmitting(true);
      toast.info("Preparing your token…");

      // 1) Pin image
      const imgUri = await pinImageToPinata(
        imageBuffer,
        `${parsed.name}-logo`,
        {
          keyvalues: {
            coinName: parsed.name,
            coinSymbol: parsed.symbol,
            type: "coin-logo",
          },
        },
      );

      // 2) Pin metadata JSON
      const metadata = {
        name: parsed.name,
        symbol: parsed.symbol,
        description: parsed.description || undefined,
        image: imgUri,
      };
      const tokenUri = await pinJsonToPinata(metadata);

      // Branch: simple coin OR coin with pool
      if (!addPoolOpen) {
        const sim = await publicClient.simulateContract({
          abi: CookbookAbi as any,
          address: CookbookAddress as `0x${string}`,
          functionName: "coin",
          args: [account, parseEther(parsed.supply.toString()), tokenUri],
          account,
        });
        const predictedCoinId = sim.result as unknown as bigint;
        setCoinId(predictedCoinId);

        writeContractAsync({
          abi: CookbookAbi as any,
          address: CookbookAddress as `0x${string}`,
          functionName: "coin",
          args: [account, parseEther(parsed.supply.toString()), tokenUri],
        });

        toast.success("Transaction submitted");
        return;
      }

      if (feeOrHook <= 0n) {
        toast.error("Enter a valid fee (bps) or hook ID");
        setSubmitting(false);
        return;
      }

      // Pool & creator allocations (18 decimals)
      const poolSupply = parseEther(poolSupplyTokens.toString());
      const creatorSupply = parseEther(creatorSupplyTokens.toString());

      // amountIn parsing
      let amountIn: bigint = parseUnits(
        (amountInText || "0").trim(),
        tokenIn.decimals,
      );

      if (amountIn <= 0n) {
        toast.error("Enter a valid positive deposit amount");
        setSubmitting(false);
        return;
      }

      const isETH = tokenIn.address === zeroAddress && tokenIn.id === 0n;

      if (!isETH) {
        // Ensure approvals if needed
        await ensureApprovalIfNeeded(amountIn);
      }

      // (Optional) simulate for UX (coinId, lp)
      try {
        const sim = await publicClient.simulateContract({
          abi: zICOAbi as any,
          address: zICOAddress as `0x${string}`,
          functionName: "createCoinWithPoolSimple",
          args: [
            tokenIn.address ?? zeroAddress,
            tokenIn.id ?? 0n,
            amountIn,
            feeOrHook,
            poolSupply,
            creatorSupply,
            tokenUri,
          ],
          account,
          value: isETH ? amountIn : 0n,
        });
        // viem packs return tuple; accept either [coinId, lp] or object
        const res: any = sim.result as any;
        const predictedCoinId: bigint =
          Array.isArray(res) && res.length >= 1
            ? (res[0] as bigint)
            : (res?.coinId as bigint);
        if (predictedCoinId) setCoinId(predictedCoinId);
      } catch {
        // simulate might revert if external state required — continue anyway
      }

      // Send tx
      await writeContractAsync({
        abi: zICOAbi as any,
        address: zICOAddress as `0x${string}`,
        functionName: "createCoinWithPoolSimple",
        args: [
          tokenIn.address ?? zeroAddress,
          tokenIn.id ?? 0n,
          amountIn,
          feeOrHook,
          poolSupply,
          creatorSupply,
          tokenUri,
        ],
        value: isETH ? amountIn : undefined,
      });

      toast.success("Transaction submitted");
    } catch (err: any) {
      console.error(err);
      toast.error(err?.message ?? "Failed to create token");
      setSubmitting(false);
    }
  };

  const onSelectTokenA = useCallback((token: TokenMetadata) => {
    setTokenIn(token);
  }, []);

  const buttonLabel =
    addPoolOpen && !submitting && !isPending
      ? "Create Token with Pool"
      : submitting || isPending
        ? "Creating…"
        : "Create Token";

  return (
    <div className="mx-auto max-w-6xl p-4">
      <div className="grid grid-cols-1 lg:grid-cols-2 gap-6 items-start">
        {/* Big Live Preview */}
        <LivePreview
          coinId={liveCoinId?.toString()}
          form={form}
          imagePreviewUrl={imagePreviewUrl}
          poolPct={poolPct}
          poolSupplyTokens={poolSupplyTokens}
          creatorSupplyTokens={creatorSupplyTokens}
          tokenIn={tokenIn}
          amountInText={amountInText}
          feeOrHook={feeOrHook}
          isHook={isHook}
        />

        {/* Form */}
        <div>
          <div className="mb-4">
            <Heading level={3}>Create Token</Heading>
            <p className="text-sm text-secondary-foreground">
              Set your token details, then deploy.
            </p>
            <Link
              to="/ico"
              className="text-sm text-primary underline hover:no-underline"
            >
              Prefer LP-mined fair launch? Try /ico
            </Link>
          </div>

          <div>
            <div className="space-y-4">
              {/* -------- Base token details -------- */}
              <div className="grid gap-2">
                <Label htmlFor="name">Token name</Label>
                <Input
                  id="name"
                  value={form.name}
                  onChange={(e) =>
                    setForm((p) => ({ ...p, name: e.target.value }))
                  }
                  placeholder="e.g. ZAMM"
                />
                <p className="text-xs text-muted-foreground">
                  Human-readable name shown in wallets and explorers.
                </p>
                {errors.name && (
                  <p className="text-xs text-red-500">{errors.name}</p>
                )}
              </div>

              <div className="grid gap-2">
                <Label htmlFor="symbol">Token symbol (ticker)</Label>
                <Input
                  id="symbol"
                  value={form.symbol}
                  onChange={(e) =>
                    setForm((p) => ({ ...p, symbol: e.target.value }))
                  }
                  placeholder="e.g. ZAMM"
                  maxLength={12}
                />
                <p className="text-xs text-muted-foreground">
                  Up to 12 characters. {`Use A–Z, a–z, 0–9, _ $ . -`}
                </p>
                {errors.symbol && (
                  <p className="text-xs text-red-500">{errors.symbol}</p>
                )}
              </div>

              <div className="grid gap-2">
                <Label htmlFor="description">Token description</Label>
                <Textarea
                  id="description"
                  rows={4}
                  value={form.description}
                  onChange={(e) =>
                    setForm((p) => ({ ...p, description: e.target.value }))
                  }
                  placeholder="optional — what’s this coin for?"
                />
                <p className="text-xs text-muted-foreground">
                  Shown in marketplaces and explorers (optional).
                </p>
                {errors.description && (
                  <p className="text-xs text-red-500">{errors.description}</p>
                )}
              </div>

              <div className="grid gap-2">
                <Label htmlFor="supply">Total supply</Label>
                <Input
                  id="supply"
                  inputMode="numeric"
                  value={form.supply.toLocaleString()}
                  onChange={(e) => handleNumber(e.target.value)}
                  placeholder="e.g. 100,000,000"
                />
                {errors.supply && (
                  <p className="text-xs text-red-500">{errors.supply}</p>
                )}
                <p className="text-xs text-muted-foreground">
                  Initial total supply (whole tokens). Minted to your address on
                  create.
                </p>
              </div>

              <div className="grid gap-2">
                <Label>Token logo</Label>
                <ImageInput onChange={handleImageChange} />
                <p className="text-xs text-muted-foreground">
                  PNG/JPG/GIF • Max 5MB • Square 256×256+ recommended.
                </p>
              </div>

              {/* -------- Optional: Add a Pool -------- */}
              <div className="pt-2">
                <button
                  type="button"
                  onClick={() => setAddPoolOpen((v) => !v)}
                  className="text-sm underline text-primary"
                >
                  {addPoolOpen ? "Remove pool" : "Add a pool"}
                </button>
              </div>

              {addPoolOpen && (
                <AddPoolForm
                  tokenA={tokenIn}
                  onSelectTokenA={onSelectTokenA}
                  tokenB={userToken}
                  poolPct={poolPct}
                  setPoolPct={setPoolPct}
                  poolSupplyTokens={poolSupplyTokens}
                  creatorSupplyTokens={creatorSupplyTokens}
                  amountIn={amountInText}
                  setAmountIn={setAmountInText}
                  feeOrHook={feeOrHook}
                  setFeeOrHook={setFeeOrHook}
                  isHook={isHook}
                />
              )}

              {!account && (
                <Alert className="border-blue-200 bg-blue-50 dark:border-blue-800 dark:bg-blue-950">
<<<<<<< HEAD
                  <AlertTitle className="text-blue-800 dark:text-blue-200">
                    Wallet required
                  </AlertTitle>
=======
                  <AlertTitle className="text-blue-800 dark:text-blue-200">{t("common.wallet_required")}</AlertTitle>
>>>>>>> d672cd32
                  <AlertDescription className="text-blue-700 dark:text-blue-300">
                    {t("common.connect_wallet_to_continue")}
                  </AlertDescription>
                </Alert>
              )}

              {writeError && (
                <Alert tone="destructive">
                  <AlertTitle>Transaction error</AlertTitle>
                  <AlertDescription className="break-words">
                    {writeError.message}
                  </AlertDescription>
                </Alert>
              )}

              <Button
                disabled={submitting || isPending || !account}
                className="w-full"
                onClick={onSubmit}
              >
                {buttonLabel}
              </Button>

              {hash && (
                <Alert className="mt-2">
                  <AlertTitle>Transaction sent</AlertTitle>
                  <AlertDescription className="break-all">
                    {hash}
                  </AlertDescription>
                </Alert>
              )}

              {txSuccess && (
                <Alert className="mt-2">
                  <AlertTitle>Transaction confirmed</AlertTitle>
                  <AlertDescription>
                    {coinId ? (
                      <div>
                        <Link
                          to={"/c/$coinId"}
                          params={{
                            coinId: coinId.toString(),
                          }}
                          className="font-mono hover:underline text-primary"
                        >
                          Coin {coinId.toString()} minted. View here.
                        </Link>
                      </div>
                    ) : (
                      "Your token was created."
                    )}
                  </AlertDescription>
                </Alert>
              )}

              {txLoading && (
                <Alert className="mt-2">
                  <AlertTitle>Waiting for confirmation…</AlertTitle>
                  <AlertDescription>
                    Your transaction is being mined.
                  </AlertDescription>
                </Alert>
              )}
            </div>
          </div>
        </div>
      </div>
    </div>
  );
};

export default CreateCoinWizard;<|MERGE_RESOLUTION|>--- conflicted
+++ resolved
@@ -530,13 +530,7 @@
 
               {!account && (
                 <Alert className="border-blue-200 bg-blue-50 dark:border-blue-800 dark:bg-blue-950">
-<<<<<<< HEAD
-                  <AlertTitle className="text-blue-800 dark:text-blue-200">
-                    Wallet required
-                  </AlertTitle>
-=======
                   <AlertTitle className="text-blue-800 dark:text-blue-200">{t("common.wallet_required")}</AlertTitle>
->>>>>>> d672cd32
                   <AlertDescription className="text-blue-700 dark:text-blue-300">
                     {t("common.connect_wallet_to_continue")}
                   </AlertDescription>
