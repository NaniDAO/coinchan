--- conflicted
+++ resolved
@@ -33,7 +33,6 @@
   initialBuyToken?: TokenMetadata;
 }
 
-<<<<<<< HEAD
 export const InstantTradeAction = ({
   locked = false,
   initialSellToken,
@@ -52,13 +51,6 @@
         sellToken: initialSellToken ?? ETH_TOKEN,
         buyToken: initialBuyToken ?? ZAMM_TOKEN,
       },
-=======
-export const InstantTradeAction = ({ locked = false, initialSellToken, initialBuyToken }: InstantTradeActionProps) => {
-  const { sellToken, setSellToken, buyToken, setBuyToken, flip } = useTokenPair({
-    initial: {
-      sellToken: initialSellToken ?? ETH_TOKEN,
-      buyToken: initialBuyToken ?? ZAMM_TOKEN,
->>>>>>> beb0e983
     },
   });
 
@@ -170,18 +162,12 @@
     if (!tokens?.length) return;
 
     // Only auto-hydrate while the pair is still the initial one (or untouched)
-<<<<<<< HEAD
     const stillDefaultPair =
       sameToken(sellToken, ETH_TOKEN) && sameToken(buyToken, ZAMM_TOKEN);
     if (!stillDefaultPair || userChangedPairRef.current) {
       // even if user changed, still attempt balance hydration without changing ids
       // (same behavior as positions page)
     }
-=======
-    const stillDefaultPair = sameToken(sellToken, ETH_TOKEN) && sameToken(buyToken, ZAMM_TOKEN);
-
-    if (!stillDefaultPair || userChangedPairRef.current) return;
->>>>>>> beb0e983
 
     const BALANCE_KEYS = ["balance", "rawBalance", "formattedBalance"] as const;
 
@@ -307,7 +293,6 @@
     setBuyAmount("");
     setLastEditedField("sell");
 
-<<<<<<< HEAD
     // reflect to URL after flip
     // NOTE: flip() swaps the state; compute next using current
     const nextSell = buyToken ?? ZAMM_TOKEN;
@@ -322,9 +307,6 @@
       }),
     });
   };
-=======
-  const hasSellBalance = !!(sellToken?.balance && BigInt(sellToken.balance) > 0n);
->>>>>>> beb0e983
 
   // ------------------------------
   // Execute swap (approvals + multicall)
