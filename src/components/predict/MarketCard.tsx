--- conflicted
+++ resolved
@@ -18,11 +18,7 @@
 import { ResolverControls } from "./ResolverControls";
 import { PredictionMarketAddress, PredictionMarketAbi } from "@/constants/PredictionMarket";
 import { PredictionAMMAbi } from "@/constants/PredictionMarketAMM";
-<<<<<<< HEAD
-import { ExternalLink, BadgeCheck, Copy, Check, Sparkles, Coins } from "lucide-react";
-=======
 import { ExternalLink, BadgeCheck, Copy, Check, Sparkles, Coins, Share2, Star } from "lucide-react";
->>>>>>> a3a20a9e
 import { formatImageURL } from "@/hooks/metadata";
 import {
   isTrustedResolver,
@@ -169,11 +165,8 @@
   const isCoinflipResolver = resolver.toLowerCase() === COINFLIP_RESOLVER_ADDRESS.toLowerCase();
   const isNounsResolver = resolver.toLowerCase() === NOUNS_PASS_VOTING_RESOLVER_ADDRESS.toLowerCase();
   const isBETHPMResolver = resolver.toLowerCase() === BETH_PM_RESOLVER_ADDRESS.toLowerCase();
-<<<<<<< HEAD
-=======
   const isUNISUPPLYPMResolver = resolver.toLowerCase() === UNISUPPLY_PM_RESOLVER_ADDRESS.toLowerCase();
   const isBUNNIBOUNTYPMResolver = resolver.toLowerCase() === BUNNIBOUNTYPM_RESOLVER_ADDRESS.toLowerCase();
->>>>>>> a3a20a9e
 
   // Check ETH balance in resolver for tip button
   const { data: resolverBalance } = useBalance({
@@ -1042,74 +1035,6 @@
                   <div className="flex items-center gap-1.5 mb-1">
                     <Sparkles className="h-3.5 w-3.5 text-yellow-600 dark:text-yellow-400" />
                     <span className="text-xs font-semibold text-yellow-700 dark:text-yellow-300">ETH Price Oracle</span>
-<<<<<<< HEAD
-                  </div>
-                  <div className="text-xs text-muted-foreground space-y-0.5">
-                    <div className="flex justify-between items-center">
-                      <span>Start Price:</span>
-                      <span className="font-mono font-semibold">${startPriceFormatted}</span>
-                    </div>
-                    {resolved ? (
-                      // For resolved markets, show the outcome
-                      <div className="flex justify-between items-center">
-                        <span>Resolution:</span>
-                        <span
-                          className={`font-mono font-semibold ${outcome ? "text-green-600 dark:text-green-400" : "text-red-600 dark:text-red-400"}`}
-                        >
-                          Price went {outcome ? "UP ↑" : "DOWN ↓"}
-                        </span>
-                      </div>
-                    ) : currentEthPriceData ? (
-                      // For active markets with price data, show current price and change
-                      (() => {
-                        const currentPrice = currentEthPriceData[1]; // answer
-                        const currentDecimals = 8; // Chainlink ETH/USD uses 8 decimals
-                        const currentPriceFormatted = formatPrice(BigInt(currentPrice.toString()), currentDecimals);
-
-                        // Calculate price change
-                        const priceWentUp =
-                          currentPrice > startPrice * BigInt(Math.pow(10, currentDecimals - startDecimals));
-                        const priceDiff =
-                          Number(currentPrice) / Math.pow(10, currentDecimals) -
-                          Number(startPrice) / Math.pow(10, startDecimals);
-                        const priceChangePercent =
-                          (priceDiff / (Number(startPrice) / Math.pow(10, startDecimals))) * 100;
-
-                        return (
-                          <>
-                            <div className="flex justify-between items-center">
-                              <span>Current Price:</span>
-                              <span className="font-mono font-semibold flex items-center gap-1">
-                                ${currentPriceFormatted}
-                                {priceWentUp ? (
-                                  <span className="text-green-600 dark:text-green-400 font-bold">↑</span>
-                                ) : (
-                                  <span className="text-red-600 dark:text-red-400 font-bold">↓</span>
-                                )}
-                              </span>
-                            </div>
-                            <div className="flex justify-between items-center">
-                              <span>Change:</span>
-                              <span
-                                className={`font-mono font-semibold ${priceWentUp ? "text-green-600 dark:text-green-400" : "text-red-600 dark:text-red-400"}`}
-                              >
-                                {priceWentUp ? "+" : ""}
-                                {priceChangePercent.toFixed(2)}%
-                              </span>
-                            </div>
-                          </>
-                        );
-                      })()
-                    ) : null}
-                    {!resolved && metadata && (metadata as any).resolveTime && (
-                      <div className="flex justify-between items-center pt-1 border-t border-yellow-500/20">
-                        <span>Resolves:</span>
-                        <span className="font-mono text-[11px]">
-                          {new Date((metadata as any).resolveTime * 1000).toLocaleString(undefined, {
-                            month: "short",
-                            day: "numeric",
-                            hour: "2-digit",
-=======
                   </div>
                   <div className="text-xs text-muted-foreground space-y-0.5">
                     <div className="flex justify-between items-center">
@@ -1255,16 +1180,11 @@
                             month: "short",
                             day: "numeric",
                             hour: "numeric",
->>>>>>> a3a20a9e
                             minute: "2-digit",
                           })}
                         </span>
                       </div>
                     )}
-<<<<<<< HEAD
-                    {metadata && (metadata as any).rules && (
-                      <div className="pt-0.5 text-[11px] italic opacity-80">{(metadata as any).rules}</div>
-=======
                     {resolved && (
                       <div className="flex justify-between items-center pt-1 border-t border-red-500/20">
                         <span>Result:</span>
@@ -1274,55 +1194,11 @@
                           {outcome ? "Target Reached ✓" : "Target Missed ✗"}
                         </span>
                       </div>
->>>>>>> a3a20a9e
                     )}
                   </div>
                 </div>
               );
             })()}
-<<<<<<< HEAD
-
-          {/* BETH Burn Market Info - Show Target and Current Burn Amount */}
-          {isBETHPMResolver &&
-            bethBetData &&
-            bethTotalBurned !== undefined &&
-            (() => {
-              const targetAmount = bethBetData[0]; // amount (uint184)
-              const deadline = bethBetData[1]; // deadline (uint72)
-              const currentBurned = bethTotalBurned;
-
-              // Only show if we have valid target amount
-              if (!targetAmount || targetAmount === 0n) return null;
-
-              // Format burn amounts (in ETH with 4 decimal places)
-              const formatBurnAmount = (amount: bigint) => {
-                return Number(formatEther(amount)).toFixed(4);
-              };
-
-              const targetFormatted = formatBurnAmount(targetAmount);
-              const currentFormatted = formatBurnAmount(currentBurned);
-
-              // Calculate progress percentage
-              const progressPercent = (Number(currentBurned) / Number(targetAmount)) * 100;
-              const isOnTrack = currentBurned >= targetAmount;
-
-              return (
-                <div className="bg-red-500/5 border border-red-500/20 rounded p-2 space-y-1">
-                  <div className="flex items-center gap-1.5 mb-1">
-                    <Sparkles className="h-3.5 w-3.5 text-red-600 dark:text-red-400" />
-                    <span className="text-xs font-semibold text-red-700 dark:text-red-300">BETH Burn Oracle</span>
-                  </div>
-                  <div className="text-xs text-muted-foreground space-y-0.5">
-                    <div className="flex justify-between items-center">
-                      <span>Target Burn:</span>
-                      <span className="font-mono font-semibold">{targetFormatted} ETH</span>
-                    </div>
-                    <div className="flex justify-between items-center">
-                      <span>Current Burned:</span>
-                      <span
-                        className={`font-mono font-semibold ${isOnTrack ? "text-green-600 dark:text-green-400" : "text-muted-foreground"}`}
-                      >
-=======
 
           {/* UNI Supply Market Info - Show Target and Current Supply */}
           {isUNISUPPLYPMResolver &&
@@ -1461,29 +1337,10 @@
                       <span
                         className={`font-mono font-semibold ${bountyPaidOut ? "text-green-600 dark:text-green-400" : "text-muted-foreground"}`}
                       >
->>>>>>> a3a20a9e
                         {currentFormatted} ETH
                       </span>
                     </div>
                     <div className="flex justify-between items-center">
-<<<<<<< HEAD
-                      <span>Progress:</span>
-                      <span
-                        className={`font-mono font-semibold ${isOnTrack ? "text-green-600 dark:text-green-400" : "text-red-600 dark:text-red-400"}`}
-                      >
-                        {Math.min(progressPercent, 100).toFixed(2)}%{isOnTrack ? " ✓" : ""}
-                      </span>
-                    </div>
-                    {/* Progress bar */}
-                    <div className="w-full bg-muted rounded-full h-2 overflow-hidden mt-1">
-                      <div
-                        className={`h-full transition-all ${isOnTrack ? "bg-green-600 dark:bg-green-400" : "bg-red-600 dark:bg-red-400"}`}
-                        style={{ width: `${Math.min(progressPercent, 100)}%` }}
-                      />
-                    </div>
-                    {!resolved && Number(deadline) > 0 && (
-                      <div className="flex justify-between items-center pt-1 border-t border-red-500/20">
-=======
                       <span>Status:</span>
                       <span
                         className={`font-mono font-semibold ${bountyPaidOut ? "text-green-600 dark:text-green-400" : "text-sky-600 dark:text-sky-400"}`}
@@ -1500,7 +1357,6 @@
                     </div>
                     {!resolved && Number(deadline) > 0 && (
                       <div className="flex justify-between items-center pt-1 border-t border-sky-500/20">
->>>>>>> a3a20a9e
                         <span>Deadline:</span>
                         <span className="font-mono text-[11px]">
                           {new Date(Number(deadline) * 1000).toLocaleString(undefined, {
@@ -1513,20 +1369,12 @@
                       </div>
                     )}
                     {resolved && (
-<<<<<<< HEAD
-                      <div className="flex justify-between items-center pt-1 border-t border-red-500/20">
-=======
                       <div className="flex justify-between items-center pt-1 border-t border-sky-500/20">
->>>>>>> a3a20a9e
                         <span>Result:</span>
                         <span
                           className={`font-mono font-semibold ${outcome ? "text-green-600 dark:text-green-400" : "text-red-600 dark:text-red-400"}`}
                         >
-<<<<<<< HEAD
-                          {outcome ? "Target Reached ✓" : "Target Missed ✗"}
-=======
                           {outcome ? "Bounty Paid Out ✓" : "Bounty Not Paid ✗"}
->>>>>>> a3a20a9e
                         </span>
                       </div>
                     )}
