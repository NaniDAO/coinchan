--- conflicted
+++ resolved
@@ -460,11 +460,7 @@
                     navigate({
                       to: "/p/$poolId",
                       params: { poolId: pool.poolId },
-<<<<<<< HEAD
-                    });
-=======
                     } as any);
->>>>>>> cfb27c5b
                   }}
                 >
                   {row.getVisibleCells().map((cell) => (
