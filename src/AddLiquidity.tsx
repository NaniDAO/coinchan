--- conflicted
+++ resolved
@@ -119,11 +119,7 @@
     },
   );
 
-<<<<<<< HEAD
   // Simple direct handling for CULT, ENS, WLFI and other custom pools
-=======
-  // Simple direct handling for CULT, ENS and other custom pools (USDT handled as ZAMM)
->>>>>>> 4f381dd7
   const { actualPoolId, reserveSource } = useMemo(() => {
     if (sellToken.symbol === "CULT" || buyToken?.symbol === "CULT") {
       return {
@@ -139,7 +135,6 @@
         reserveSource: "COOKBOOK" as const,
       };
     }
-<<<<<<< HEAD
 
     // Direct WLFI handling
     if (sellToken.symbol === "WLFI" || buyToken?.symbol === "WLFI") {
@@ -150,8 +145,6 @@
     }
 
     // USDT handling
-=======
->>>>>>> 4f381dd7
     if (sellToken.symbol === "USDT" || buyToken?.symbol === "USDT") {
       return {
         actualPoolId:
@@ -191,7 +184,6 @@
     chainId: mainnet.id,
   });
 
-<<<<<<< HEAD
   const [slippageBps, setSlippageBps] = useState<bigint>(SLIPPAGE_BPS);
 
   // Set 10% slippage for ENS and WLFI pools, default for others
@@ -199,12 +191,6 @@
     if (sellToken?.symbol === "ENS" || buyToken?.symbol === "ENS" || 
         sellToken?.symbol === "WLFI" || buyToken?.symbol === "WLFI") {
       setSlippageBps(1000n); // 10%
-=======
-  // Set 10% slippage for ENS pools, default for others
-  useEffect(() => {
-    if (sellToken?.symbol === "ENS" || buyToken?.symbol === "ENS") {
-      setSlippageBps(1000n);
->>>>>>> 4f381dd7
     } else {
       setSlippageBps(SLIPPAGE_BPS);
     }
@@ -257,7 +243,6 @@
     allowance: ensAllowance,
     refetchAllowance: refetchEnsAllowance,
     approveMax: approveEnsMax,
-<<<<<<< HEAD
   } = useErc20Allowance({
     token: ENS_ADDRESS,
     spender: CookbookAddress, // ENS uses Cookbook for liquidity
@@ -270,9 +255,6 @@
     token: WLFI_ADDRESS,
     spender: CookbookAddress, // WLFI uses Cookbook for liquidity
   });
-=======
-  } = useErc20Allowance({ token: ENS_ADDRESS, spender: CookbookAddress });
->>>>>>> 4f381dd7
 
   const [txHash, setTxHash] = useState<`0x${string}`>();
   const [txError, setTxError] = useState<string | null>(null);
@@ -552,7 +534,6 @@
         return;
       }
 
-<<<<<<< HEAD
       // Check if we're dealing with special tokens
       let poolKey;
       const isUsdtPool = sellToken.symbol === "USDT" || buyToken?.symbol === "USDT";
@@ -609,15 +590,7 @@
           }
         }
       }
-=======
-      const isUsdtPool =
-        sellToken.symbol === "USDT" || buyToken?.symbol === "USDT";
-      const isUsingCult =
-        sellToken.symbol === "CULT" || buyToken?.symbol === "CULT";
-      const isUsingEns =
-        sellToken.symbol === "ENS" || buyToken?.symbol === "ENS";
->>>>>>> 4f381dd7
-
+        
       // ---------- poolKey selection ----------
       let poolKey: ZAMMPoolKey | CookbookPoolKey;
 
@@ -698,21 +671,9 @@
             ? sellToken.balance || 0n
             : buyToken?.balance || 0n;
       } else if (isUsingEns) {
-<<<<<<< HEAD
         tokenAvailable = sellToken.symbol === "ENS" ? sellToken.balance || 0n : buyToken?.balance || 0n;
       } else if (isUsingWlfi) {
         tokenAvailable = sellToken.symbol === "WLFI" ? sellToken.balance || 0n : buyToken?.balance || 0n;
-=======
-        tokenAvailable =
-          sellToken.symbol === "ENS"
-            ? sellToken.balance || 0n
-            : buyToken?.balance || 0n;
-      } else if (isErc20Pool) {
-        tokenAvailable =
-          (sellToken.source === "ERC20"
-            ? sellToken.balance
-            : buyToken?.balance) ?? 0n;
->>>>>>> 4f381dd7
       } else {
         tokenAvailable = isSellETH
           ? buyToken?.balance || 0n
@@ -725,19 +686,11 @@
             ? "CULT"
             : isUsingEns
               ? "ENS"
-<<<<<<< HEAD
               : isUsingWlfi
                 ? "WLFI"
               : isSellETH
                 ? buyToken?.symbol
                 : sellToken.symbol;
-=======
-              : isErc20Pool
-                ? (erc20Meta?.symbol ?? "TOKEN")
-                : isSellETH
-                  ? buyToken?.symbol
-                  : sellToken.symbol;
->>>>>>> 4f381dd7
         setTxError(`Insufficient ${tokenSymbol} balance`);
         return;
       }
@@ -884,7 +837,6 @@
         }
       }
 
-<<<<<<< HEAD
       // Check for WLFI ERC20 approval if needed
       if (isUsingWlfi) {
         const wlfiAmount =
@@ -927,19 +879,6 @@
       // Only needed for ERC6909 coins, not for ERC20s like USDT/CULT/ENS/WLFI
       // Skip operator approval for cookbook coins (graduated zCurve coins)
       if (!isUsdtPool && !isUsingCult && !isUsingEns && !isUsingWlfi && coinId && !isCookbook && isOperator === false) {
-=======
-      // [Guard] ERC6909 operator approval — skip for ERC20 & ERC20-like
-      const needsOperatorApproval =
-        !isUsdtPool &&
-        !isUsingCult &&
-        !isUsingEns &&
-        !isErc20Pool &&
-        coinId &&
-        !isCookbook &&
-        isOperator === false;
-
-      if (needsOperatorApproval) {
->>>>>>> 4f381dd7
         try {
           setTxError(
             "Waiting for operator approval. Please confirm the transaction...",
