import { Loader2 } from "lucide-react";
import {
  CookbookPoolKey,
  DEADLINE_SEC,
  SLIPPAGE_BPS,
  SWAP_FEE as DEFAULT_SWAP_FEE,
  type ZAMMPoolKey,
  analyzeTokens,
  computePoolKey,
  getPoolIds,
  withSlippage,
} from "./lib/swap";
import { PoolApyDisplay } from "./components/ApyDisplay";
import { useCallback, useEffect, useMemo, useState } from "react";
import { useTranslation } from "react-i18next";
import { useOperatorStatus } from "./hooks/use-operator-status";
import { useAccount, useChainId, usePublicClient, useWriteContract } from "wagmi";
import { formatEther, formatUnits, parseEther, parseUnits, zeroAddress } from "viem";
import { ZAMMAbi, ZAMMAddress } from "./constants/ZAAM";
import { handleWalletError, isUserRejectionError } from "./lib/errors";
import { useWaitForTransactionReceipt } from "wagmi";
import {
  TokenMeta,
  USDT_ADDRESS,
  USDT_POOL_KEY,
  CULT_ADDRESS,
  CULT_POOL_KEY,
  ENS_ADDRESS,
  ENS_POOL_KEY,
  WLFI_ADDRESS,
  WLFI_POOL_KEY,
  WLFI_POOL_ID,
} from "./lib/coins";
import { useTokenSelection } from "./contexts/TokenSelectionContext";
import { determineReserveSource, getHelperContractInfo } from "./lib/coin-utils";
import { useAllCoins } from "./hooks/metadata/use-all-coins";
import { SlippageSettings } from "./components/SlippageSettings";
import { NetworkError } from "./components/NetworkError";
import { ZAMMHelperAbi, ZAMMHelperAddress } from "./constants/ZAMMHelper";
import { ZAMMHelperV1Abi, ZAMMHelperV1Address } from "./constants/ZAMMHelperV1";
import { CoinsAbi, CoinsAddress } from "./constants/Coins";
import { CookbookAddress, CookbookAbi } from "./constants/Cookbook";
import { nowSec, formatNumber } from "./lib/utils";
import { mainnet } from "viem/chains";
import { SwapPanel } from "./components/SwapPanel";
import { WlfiSwapPanel } from "./components/WlfiSwapPanel";
import { useReserves } from "./hooks/use-reserves";
import { useErc20Allowance } from "./hooks/use-erc20-allowance";
import { SuccessMessage } from "./components/SuccessMessage";
import { useReadContract } from "wagmi";

const ZERO_ADDRESS = "0x0000000000000000000000000000000000000000" as const;

// Helper function to calculate square root for LP token calculation
const sqrt = (value: bigint): bigint => {
  if (value < 0n) {
    throw new Error("Square root of negative numbers is not supported");
  }
  if (value === 0n) return 0n;

  let z = value;
  let x = value / 2n + 1n;
  while (x < z) {
    z = x;
    x = (value / x + x) / 2n;
  }
  return z;
};

export const AddLiquidity = () => {
  const { t } = useTranslation();
  const { isConnected, address } = useAccount();
  const chainId = useChainId();
  const publicClient = usePublicClient({ chainId });
  const { tokens, isEthBalanceFetching } = useAllCoins();

  // Slippage: used ONLY for min-amount protections
  const [slippageBps, setSlippageBps] = useState<bigint>(SLIPPAGE_BPS);

  const [swapFee, setSwapFee] = useState<bigint>(DEFAULT_SWAP_FEE);

  /* State */
  const [sellAmt, setSellAmt] = useState("");
  const [buyAmt, setBuyAmt] = useState("");
  const [estimatedLpTokens, setEstimatedLpTokens] = useState<string>("");
  const [estimatedPoolShare, setEstimatedPoolShare] = useState<string>("");

  // Use shared token selection context
  const { sellToken, buyToken, setSellToken, setBuyToken } = useTokenSelection();
  const { isSellETH, isCustom, isCoinToCoin, coinId, canSwap } = useMemo(
    () => analyzeTokens(sellToken, buyToken),
    [sellToken, buyToken],
  );

  // Keep swapFee in sync with tokens when their preferred fee tier is present
  useEffect(() => {
    const tokenFee =
      (typeof (sellToken as any)?.swapFee === "bigint"
        ? (sellToken as any).swapFee
        : undefined) ??
      (typeof (buyToken as any)?.swapFee === "bigint"
        ? (buyToken as any).swapFee
        : undefined);
    setSwapFee(tokenFee ?? DEFAULT_SWAP_FEE);
  }, [sellToken, buyToken]);

  /* Calculate pool reserves */
  const { mainPoolId } = getPoolIds(
    {
      ...sellToken,
      // ensure pool discovery uses the independent swapFee, not slippage
      swapFee,
    },
    buyToken !== null
      ? {
          ...buyToken,
          swapFee,
        }
      : null,
    {
      isCustomPool: isCustom,
      isCoinToCoin: isCoinToCoin,
    },
  );

  // Determine helper contract info early for use in allowance hooks
  // For add liquidity, we need to check the buyToken (non-ETH token) to determine if it's cookbook
  const { isCookbook } = useMemo(() => {
    // Use buyToken's id if available (since sellToken is ETH in add liquidity mode)
    const tokenId = buyToken?.id ?? coinId;
    return getHelperContractInfo(tokenId);
  }, [coinId, buyToken?.id]);

  // Simple direct handling for CULT, ENS, WLFI and other custom pools
  const { actualPoolId, reserveSource } = useMemo(() => {
    if (sellToken.symbol === "CULT" || buyToken?.symbol === "CULT") {
      return {
        actualPoolId: sellToken.symbol === "CULT" ? sellToken.poolId : buyToken?.poolId,
        reserveSource: "COOKBOOK" as const,
      };
    }
    if (sellToken.symbol === "ENS" || buyToken?.symbol === "ENS") {
      return {
        actualPoolId: sellToken.symbol === "ENS" ? sellToken.poolId : buyToken?.poolId,
        reserveSource: "COOKBOOK" as const,
      };
    }

    // Direct WLFI handling - use the constant WLFI_POOL_ID
    if (sellToken.symbol === "WLFI" || buyToken?.symbol === "WLFI") {
      return {
        actualPoolId: WLFI_POOL_ID,
        reserveSource: "COOKBOOK" as const,
      };
    }

    // USDT handling
    if (sellToken.symbol === "USDT" || buyToken?.symbol === "USDT") {
      return {
        actualPoolId: sellToken.symbol === "USDT" ? sellToken.poolId : buyToken?.poolId,
        reserveSource: "ZAMM" as const,
      };
    }

    // Fallback to existing heuristic for ERC6909/ZAMM/COOKBOOK
    const source = determineReserveSource(coinId, isCustom);
    return { actualPoolId: mainPoolId, reserveSource: source };
  }, [sellToken.symbol, buyToken?.symbol, sellToken.poolId, buyToken?.poolId, coinId, isCustom, mainPoolId]);

  const { data: reserves } = useReserves({
    poolId: actualPoolId,
    source: reserveSource,
  });

  // Pool info for LP supply calculation
  const poolContract = reserveSource === "COOKBOOK" ? CookbookAddress : ZAMMAddress;
  const poolAbi = reserveSource === "COOKBOOK" ? CookbookAbi : ZAMMAbi;

  const { data: poolInfo } = useReadContract({
    address: poolContract,
    abi: poolAbi,
    functionName: "pools",
    args: actualPoolId ? [actualPoolId] : undefined,
    chainId: mainnet.id,
  });

  // Set 10% slippage for ENS and WLFI pools, default for others (this is *slippage*, not fee)
  useEffect(() => {
    if (
      sellToken?.symbol === "ENS" ||
      buyToken?.symbol === "ENS" ||
      sellToken?.symbol === "WLFI" ||
      buyToken?.symbol === "WLFI"
    ) {
      setSlippageBps(1000n); // 10%
    } else {
      setSlippageBps(SLIPPAGE_BPS);
    }
  }, [sellToken?.symbol, buyToken?.symbol]);

  // Check if we're in WLFI context
  const isWLFIPool = useMemo(
    () =>
      sellToken?.symbol === "WLFI" ||
      buyToken?.symbol === "WLFI" ||
      sellToken?.token1 === WLFI_ADDRESS ||
      buyToken?.token1 === WLFI_ADDRESS,
    [sellToken, buyToken],
  );

  // ERC20 detection
  const isErc20Pool = useMemo(
    () => sellToken.source === "ERC20" || buyToken?.source === "ERC20",
    [sellToken.source, buyToken?.source],
  );

  const erc20Meta: TokenMeta | undefined = useMemo(() => {
    if (sellToken.source === "ERC20") return sellToken;
    if (buyToken?.source === "ERC20") return buyToken;
    return undefined;
  }, [sellToken, buyToken]);

  // Determine the correct ERC20 token address for approval
  // For WLFI, always use WLFI_ADDRESS regardless of token1
  const erc20TokenForApproval = useMemo(() => {
    if (!erc20Meta) return zeroAddress;

    // Special handling for WLFI pools
    if (erc20Meta.symbol === "WLFI" || erc20Meta.token1 === WLFI_ADDRESS) {
      return WLFI_ADDRESS;
    }

    // For other ERC20 tokens, use token1
    return erc20Meta.token1 ?? zeroAddress;
  }, [erc20Meta]);

  // ERC20 allowance hook (generic)
  const {
    allowance: genericErc20Allowance,
    refetchAllowance: refetchGenericErc20Allowance,
    approveMax: approveGenericErc20Max,
  } = useErc20Allowance({
    token: erc20TokenForApproval,
    spender:
      isErc20Pool && isCookbook && erc20Meta ? CookbookAddress : ZAMMAddress, // Use Cookbook for Cookbook pools, ZAMM otherwise
  });

  // Operator status (ERC6909 only)
  // Use buyToken's id for operator status since that's the actual token we're adding liquidity for
  const { data: isOperator, refetch: refetchOperator } = useOperatorStatus({
    address,
    operator: ZAMMAddress, // will only be used for ERC6909 later
    tokenId: buyToken?.id ?? coinId,
  });

  // USDT/CULT/ENS allowances (existing)
  const {
    allowance: usdtAllowance,
    refetchAllowance: refetchUsdtAllowance,
    approveMax: approveUsdtMax,
  } = useErc20Allowance({ token: USDT_ADDRESS, spender: ZAMMAddress });

  const {
    allowance: cultAllowance,
    refetchAllowance: refetchCultAllowance,
    approveMax: approveCultMax,
  } = useErc20Allowance({ token: CULT_ADDRESS, spender: CookbookAddress });

  const {
    allowance: ensAllowance,
    refetchAllowance: refetchEnsAllowance,
    approveMax: approveEnsMax,
  } = useErc20Allowance({
    token: ENS_ADDRESS,
    spender: CookbookAddress, // ENS uses Cookbook for liquidity
  });
  const {
    allowance: wlfiAllowance,
    refetchAllowance: refetchWlfiAllowance,
    approveMax: approveWlfiMax,
  } = useErc20Allowance({
    token: WLFI_ADDRESS,
    spender: CookbookAddress, // WLFI uses Cookbook for liquidity
  });

  const [txHash, setTxHash] = useState<`0x${string}`>();
  const [txError, setTxError] = useState<string | null>(null);
  const { writeContractAsync, isPending, error: writeError } = useWriteContract();
  const { isSuccess } = useWaitForTransactionReceipt({ hash: txHash });

  const memoizedTokens = useMemo(() => tokens, [tokens]);

  // Reset UI when tokens change
  useEffect(() => {
    setTxHash(undefined);
    setTxError(null);
    setSellAmt("");
    setBuyAmt("");
  }, [sellToken.id, buyToken?.id]);

  useEffect(() => {
    if (!buyToken && tokens.length > 1) {
      setBuyToken(tokens[1]);
    }
  }, [tokens, buyToken]);

  useEffect(() => {
    if (tokens.length && sellToken.id === null /* ETH */) {
      const ethToken = tokens.find((t) => t.id === null);
      if (ethToken) setSellToken(ethToken);
    }
  }, [tokens]);

  // Ensure ETH is always the sell token in add liquidity mode
  useEffect(() => {
    if (tokens.length && sellToken.id !== null) {
      const ethToken = tokens.find((t) => t.id === null);
      if (ethToken && buyToken && sellToken.id !== null) {
        setBuyToken(sellToken);
        setSellToken(ethToken);
        setSellAmt("");
        setBuyAmt("");
      }
    }
  }, [tokens, sellToken, buyToken]);

  /* LP estimation */
  const calculateLpTokens = useCallback(
    (ethAmount: bigint, tokenAmount: bigint) => {
      if (!poolInfo || ethAmount === 0n || tokenAmount === 0n) {
        setEstimatedLpTokens("");
        setEstimatedPoolShare("");
        return;
      }

      try {
        const totalSupply = poolInfo[6] as bigint; // LP total supply index

        if (totalSupply > 0n && reserves?.reserve0 && reserves?.reserve1) {
          const lpFromEth = (ethAmount * totalSupply) / reserves.reserve0;
          const lpFromToken = (tokenAmount * totalSupply) / reserves.reserve1;
          const lpTokensToMint = lpFromEth < lpFromToken ? lpFromEth : lpFromToken;

          setEstimatedLpTokens(formatUnits(lpTokensToMint, 18));

          const newTotalSupply = totalSupply + lpTokensToMint;
          const poolShareBps = (lpTokensToMint * 10000n) / newTotalSupply;
          setEstimatedPoolShare(`${(Number(poolShareBps) / 100).toFixed(2)}%`);
        } else if (totalSupply === 0n) {
          const MINIMUM_LIQUIDITY = 1000n;
          const lpTokens = sqrt(ethAmount * tokenAmount) - MINIMUM_LIQUIDITY;
          setEstimatedLpTokens(formatUnits(lpTokens, 18));
          setEstimatedPoolShare("100%");
        }
      } catch (err) {
        setEstimatedLpTokens("");
        setEstimatedPoolShare("");
      }
    },
    [poolInfo, reserves],
  );

  /* AMM / Helper selection
     - ERC20 pools => ZAMM + ZAMMHelper
     - Cookbook coins => Cookbook + ZAMMHelperV1
     - ERC6909 ZAMM => ZAMM + ZAMMHelper
     - WLFI/ENS/CULT => Cookbook + ZAMMHelperV1 (they use Cookbook)
  */

  // Check if we're dealing with special tokens that use Cookbook
  const isUsingCult =
    sellToken.symbol === "CULT" || buyToken?.symbol === "CULT";
  const isUsingEns = sellToken.symbol === "ENS" || buyToken?.symbol === "ENS";
  // Enhanced WLFI detection - check symbol, token1, or poolId
  const isUsingWlfi =
    sellToken.symbol === "WLFI" ||
    buyToken?.symbol === "WLFI" ||
    sellToken.token1 === WLFI_ADDRESS ||
    buyToken?.token1 === WLFI_ADDRESS ||
    sellToken.poolId === WLFI_POOL_ID ||
    buyToken?.poolId === WLFI_POOL_ID;

  // All special tokens (CULT, ENS, WLFI) use Cookbook
  const usesCookbook = isUsingCult || isUsingEns || isUsingWlfi || isCookbook;

<<<<<<< HEAD
  const targetAMMContract = isErc20Pool && !isUsingWlfi ? ZAMMAddress : usesCookbook ? CookbookAddress : ZAMMAddress;

  const targetAMMAbi = isErc20Pool && !isUsingWlfi ? ZAMMAbi : usesCookbook ? CookbookAbi : ZAMMAbi;

  const helperAddress =
    isErc20Pool && !isUsingWlfi ? ZAMMHelperAddress : usesCookbook ? ZAMMHelperV1Address : ZAMMHelperAddress;

  const helperAbi = isErc20Pool && !isUsingWlfi ? ZAMMHelperAbi : usesCookbook ? ZAMMHelperV1Abi : ZAMMHelperAbi;
=======
  const targetAMMContract =
    isErc20Pool && !isUsingWlfi
      ? ZAMMAddress
      : usesCookbook
        ? CookbookAddress
        : ZAMMAddress;

  const targetAMMAbi =
    isErc20Pool && !isUsingWlfi
      ? ZAMMAbi
      : usesCookbook
        ? CookbookAbi
        : ZAMMAbi;

  const helperAddress =
    isErc20Pool && !isUsingWlfi
      ? ZAMMHelperAddress
      : usesCookbook
        ? ZAMMHelperV1Address
        : ZAMMHelperAddress;

  const helperAbi =
    isErc20Pool && !isUsingWlfi
      ? ZAMMHelperAbi
      : usesCookbook
        ? ZAMMHelperV1Abi
        : ZAMMHelperAbi;
>>>>>>> 03f223aa

  /* helpers to sync amounts */
  const syncFromSell = useCallback(
    async (val: string) => {
      setSellAmt(val);
      if (!canSwap || !reserves) return setBuyAmt("");

      try {
        if (isSellETH && buyToken) {
          const ethAmount = parseEther(val || "0");
          if (reserves.reserve0 === 0n || reserves.reserve1 === 0n) {
            setBuyAmt("");
            return;
          }
          const optimalTokenAmount = (ethAmount * reserves.reserve1) / reserves.reserve0;
          const buyTokenDecimals = buyToken?.decimals || 18;
          const formattedAmount = formatUnits(optimalTokenAmount, buyTokenDecimals);
          setBuyAmt(optimalTokenAmount === 0n ? "" : formattedAmount);

          if (ethAmount > 0n && optimalTokenAmount > 0n) {
            calculateLpTokens(ethAmount, optimalTokenAmount);
          }
        } else if (!isSellETH && buyToken?.id === null) {
          const sellTokenDecimals = sellToken?.decimals || 18;
          const tokenAmount = parseUnits(val || "0", sellTokenDecimals);
          if (reserves.reserve0 === 0n || reserves.reserve1 === 0n) {
            setBuyAmt("");
            return;
          }
          const optimalEthAmount = (tokenAmount * reserves.reserve0) / reserves.reserve1;
          setBuyAmt(optimalEthAmount === 0n ? "" : formatEther(optimalEthAmount));

          if (tokenAmount > 0n && optimalEthAmount > 0n) {
            calculateLpTokens(optimalEthAmount, tokenAmount);
          }
        } else if (isCoinToCoin && buyToken?.id && sellToken.id) {
          setBuyAmt("");
        } else {
          setBuyAmt("");
        }
      } catch {
        setBuyAmt("");
      }
    },
    [canSwap, reserves, isSellETH, buyToken, sellToken, calculateLpTokens, isCoinToCoin],
  );

  const syncFromBuy = useCallback(
    async (val: string) => {
      setBuyAmt(val);
      if (!canSwap || !reserves) return setSellAmt("");

      try {
        if (isSellETH && buyToken) {
          const buyTokenDecimals = buyToken?.decimals || 18;
          const tokenAmount = parseUnits(val || "0", buyTokenDecimals);
          if (reserves.reserve0 === 0n || reserves.reserve1 === 0n) {
            setSellAmt("");
            return;
          }
          const optimalEthAmount = (tokenAmount * reserves.reserve0) / reserves.reserve1;
          setSellAmt(optimalEthAmount === 0n ? "" : formatEther(optimalEthAmount));

          if (optimalEthAmount > 0n && tokenAmount > 0n) {
            calculateLpTokens(optimalEthAmount, tokenAmount);
          }
        } else if (!isSellETH && buyToken?.id === null) {
          const ethAmount = parseEther(val || "0");
          if (reserves.reserve0 === 0n || reserves.reserve1 === 0n) {
            setSellAmt("");
            return;
          }
          const optimalTokenAmount = (ethAmount * reserves.reserve1) / reserves.reserve0;
          const sellTokenDecimals = sellToken?.decimals || 18;
          setSellAmt(optimalTokenAmount === 0n ? "" : formatUnits(optimalTokenAmount, sellTokenDecimals));

          if (ethAmount > 0n && optimalTokenAmount > 0n) {
            calculateLpTokens(ethAmount, optimalTokenAmount);
          }
        } else if (isCoinToCoin) {
          setSellAmt("");
        } else {
          setSellAmt("");
        }
      } catch {
        setSellAmt("");
      }
    },
    [canSwap, reserves, isSellETH, buyToken, sellToken, calculateLpTokens, isCoinToCoin],
  );

  // isCookbook already determined earlier for allowance hooks

  const executeAddLiquidity = async () => {
    if (!canSwap || !reserves || !address || !publicClient) {
      setTxError("Missing required data for transaction");
      return;
    }
    if (!sellAmt || Number.parseFloat(sellAmt) <= 0) {
      setTxError("Please enter a valid sell amount");
      return;
    }
    if (!buyAmt || Number.parseFloat(buyAmt) <= 0) {
      setTxError("Please enter a valid buy amount");
      return;
    }

    setTxError(null);

    try {
      if (chainId !== mainnet.id) {
        setTxError("Please connect to Ethereum mainnet to perform this action");
        return;
      }

      // Check if we're dealing with special tokens
      const isUsdtPool =
        sellToken.symbol === "USDT" || buyToken?.symbol === "USDT";

      // Enhanced detection of USDT usage for add liquidity
      // We need to make sure we detect all cases where USDT is being used
      const isUsingUsdt =
        // Standard checks for USDT token address
        (sellToken.isCustomPool && sellToken.token1 === USDT_ADDRESS) ||
        (buyToken?.isCustomPool && buyToken?.token1 === USDT_ADDRESS) ||
        // Additional checks by symbol and ID for redundancy
        sellToken.symbol === "USDT" ||
        buyToken?.symbol === "USDT" ||
        // Check for custom pool with ID=0 (USDT pool)
        (sellToken.isCustomPool && sellToken.id === 0n) ||
        (buyToken?.isCustomPool && buyToken?.id === 0n);

      // Get the amount of USDT being used
      let usdtAmount = 0n;
      if (isUsingUsdt) {
        // Determine which token is USDT and get its amount
        if (
          (sellToken.isCustomPool && sellToken.token1 === USDT_ADDRESS) ||
          sellToken.symbol === "USDT"
        ) {
          usdtAmount = parseUnits(sellAmt, 6); // USDT has 6 decimals
        } else if (
          (buyToken?.isCustomPool && buyToken?.token1 === USDT_ADDRESS) ||
          buyToken?.symbol === "USDT"
        ) {
          usdtAmount = parseUnits(buyAmt, 6); // USDT has 6 decimals
        }

        // Check if we need to verify USDT allowance first
        if (usdtAllowance === undefined) {
          await refetchUsdtAllowance();
        }

        // If USDT amount is greater than allowance, request approval
        if (
          usdtAllowance === undefined ||
          usdtAllowance === 0n ||
          usdtAmount > usdtAllowance
        ) {
          // Maintain consistent UX with operator approval flow
          setTxError(
            "Waiting for USDT approval. Please confirm the transaction...",
          );
          const approved = await approveUsdtMax();
          if (approved === undefined) {
            return; // Stop if approval failed or was rejected
          } else {
            const receipt = await publicClient.waitForTransactionReceipt({
              hash: approved,
            });

            // Check if the transaction was successful
            if (receipt.status === "success") {
              await refetchUsdtAllowance();
            }

            return;
          }
        }
      }

      // ---------- poolKey selection ----------
      let poolKey: ZAMMPoolKey | CookbookPoolKey;

      if (isUsingCult) {
        poolKey = CULT_POOL_KEY;
      } else if (isUsingEns) {
        poolKey = ENS_POOL_KEY;
      } else if (isUsingWlfi) {
        // Use the specific WLFI pool key with correct id1=0n and feeOrHook
        poolKey = WLFI_POOL_KEY;
      } else if (isUsdtPool) {
        const customToken = sellToken.isCustomPool ? sellToken : buyToken!;
        poolKey = customToken.poolKey ?? USDT_POOL_KEY;
      } else if (isErc20Pool) {
        // ERC20 pool key
        const meta = erc20Meta!;
        poolKey =
          meta.poolKey ??
          ({
            id0: 0n,
            id1: 0n, // ERC-20 pools typically use id1=0n
            token0: ZERO_ADDRESS,
            token1: meta.token1!, // ERC-20 address
            swapFee: (meta as any).swapFee ?? swapFee,
          } as ZAMMPoolKey);
      } else if (isCookbook) {
        // For cookbook coins, use buyToken's id (since sellToken is ETH)
        const tokenId = buyToken?.id ?? coinId;
<<<<<<< HEAD
        poolKey = computePoolKey(tokenId, SWAP_FEE, CookbookAddress) as CookbookPoolKey;
=======
        poolKey = computePoolKey(
          tokenId,
          swapFee ?? DEFAULT_SWAP_FEE,
          CookbookAddress,
        ) as CookbookPoolKey;
>>>>>>> 03f223aa
      } else {
        // For regular ZAMM coins, use buyToken's id (since sellToken is ETH)
        const tokenId = buyToken?.id ?? coinId;
        // Pass swapFee explicitly to avoid relying on any hidden default
        poolKey = computePoolKey(
          tokenId,
          swapFee ?? DEFAULT_SWAP_FEE,
        ) as ZAMMPoolKey;
      }

      const deadline = nowSec() + BigInt(DEADLINE_SEC);

      // Amount mapping: token0 = ETH, token1 = coin/erc20
      const amount0 = isSellETH ? parseEther(sellAmt) : parseEther(buyAmt);
      const token1Decimals =
        (isErc20Pool
          ? erc20Meta?.decimals
          : isUsdtPool
            ? 6
            : isUsingCult || isUsingEns || isUsingWlfi
              ? 18
              : buyToken?.decimals) ?? 18;

      const amount1 = isSellETH ? parseUnits(buyAmt, token1Decimals) : parseUnits(sellAmt, token1Decimals);

      if (amount0 === 0n || amount1 === 0n) {
        setTxError("Invalid liquidity amounts");
        return;
      }

      // Balance checks
      const ethRequired = amount0;
      const ethAvailable = sellToken.id === null ? sellToken.balance || 0n : buyToken?.balance || 0n;
      if (ethAvailable < ethRequired) {
        setTxError("Insufficient ETH balance");
        return;
      }

      // token1 balance
      let tokenAvailable = 0n;
      if (isUsdtPool) {
        tokenAvailable = isSellETH ? buyToken?.balance || 0n : sellToken.balance || 0n;
      } else if (isUsingCult) {
        tokenAvailable = sellToken.symbol === "CULT" ? sellToken.balance || 0n : buyToken?.balance || 0n;
      } else if (isUsingEns) {
        tokenAvailable =
          sellToken.symbol === "ENS"
            ? sellToken.balance || 0n
            : buyToken?.balance || 0n;
      } else if (isUsingWlfi) {
        tokenAvailable =
          sellToken.symbol === "WLFI"
            ? sellToken.balance || 0n
            : buyToken?.balance || 0n;
      } else {
        tokenAvailable = isSellETH ? buyToken?.balance || 0n : sellToken.balance || 0n;
      }
      if (tokenAvailable < amount1) {
        const tokenSymbol = isUsdtPool
          ? "USDT"
          : isUsingCult
            ? "CULT"
            : isUsingEns
              ? "ENS"
              : isUsingWlfi
                ? "WLFI"
                : isSellETH
                  ? buyToken?.symbol
                  : sellToken.symbol;
        setTxError(`Insufficient ${tokenSymbol} balance`);
        return;
      }

      // ---------- Approvals ----------
      // USDT
      if (isUsdtPool) {
        const usdtAmount =
          sellToken.symbol === "USDT" || (sellToken.isCustomPool && sellToken.token1 === USDT_ADDRESS)
            ? parseUnits(sellAmt, 6)
            : parseUnits(buyAmt, 6);

        if (usdtAllowance === undefined) await refetchUsdtAllowance();
        if (usdtAllowance === undefined || usdtAllowance < usdtAmount) {
          try {
            setTxError("Waiting for USDT approval. Please confirm the transaction...");
            const hash = await approveUsdtMax();
            if (!hash) return;
            setTxError("USDT approval submitted. Waiting for confirmation...");
            const r = await publicClient.waitForTransactionReceipt({ hash });
            if (r.status === "success") {
              await refetchUsdtAllowance();
              setTxError(null);
            } else {
              setTxError("USDT approval failed. Please try again.");
              return;
            }
          } catch (err) {
            const msg = handleWalletError(err, {
              defaultMessage: t("errors.transaction_error"),
            });
            if (msg) setTxError(msg);
            return;
          }
        }
      }

      // CULT
      if (isUsingCult) {
        const cultAmount = sellToken.symbol === "CULT" ? parseUnits(sellAmt, 18) : parseUnits(buyAmt, 18);
        if (cultAllowance === undefined || cultAllowance < cultAmount) {
          try {
            setTxError("Waiting for CULT approval. Please confirm the transaction...");
            const hash = await approveCultMax();
            if (!hash) return;
            setTxError("CULT approval submitted. Waiting for confirmation...");
            const r = await publicClient.waitForTransactionReceipt({ hash });
            if (r.status === "success") {
              await refetchCultAllowance();
              setTxError(null);
            } else {
              setTxError("CULT approval failed. Please try again.");
              return;
            }
          } catch (err) {
            const msg = handleWalletError(err, {
              defaultMessage: t("errors.transaction_error"),
            });
            if (msg) setTxError(msg);
            return;
          }
        }
      }

      // ENS
      if (isUsingEns) {
        const ensAmount = sellToken.symbol === "ENS" ? parseUnits(sellAmt, 18) : parseUnits(buyAmt, 18);
        if (ensAllowance === undefined || ensAllowance < ensAmount) {
          try {
            setTxError("Waiting for ENS approval. Please confirm the transaction...");
            const hash = await approveEnsMax();
            if (!hash) return;
            setTxError("ENS approval submitted. Waiting for confirmation...");
            const r = await publicClient.waitForTransactionReceipt({ hash });
            if (r.status === "success") {
              await refetchEnsAllowance();
              setTxError(null);
            } else {
              setTxError("ENS approval failed. Please try again.");
              return;
            }
          } catch (err) {
            const msg = handleWalletError(err, {
              defaultMessage: t("errors.transaction_error"),
            });
            if (msg) setTxError(msg);
            return;
          }
        }
      }

      // Generic ERC20 approvals (skip for WLFI - it has its own dedicated section)
      if (isErc20Pool && !isUsingWlfi) {
        const erc20Amount =
          sellToken.source === "ERC20"
            ? parseUnits(sellAmt, erc20Meta?.decimals ?? 18)
            : parseUnits(buyAmt, erc20Meta?.decimals ?? 18);

        if (genericErc20Allowance === undefined) {
          await refetchGenericErc20Allowance();
        }
        if (genericErc20Allowance === undefined || genericErc20Allowance < erc20Amount) {
          try {
            setTxError("Waiting for ERC-20 approval. Please confirm the transaction...");
            const hash = await approveGenericErc20Max();
            if (!hash) return;

            setTxError("ERC-20 approval submitted. Waiting for confirmation...");
            const r = await publicClient.waitForTransactionReceipt({ hash });
            if (r.status === "success") {
              await refetchGenericErc20Allowance();
              setTxError(null);
            } else {
              setTxError("ERC-20 approval failed. Please try again.");
              return;
            }
          } catch (err) {
            const msg = handleWalletError(err, {
              defaultMessage: t("errors.transaction_error"),
            });
            if (msg) setTxError(msg);
            return;
          }
        }
      }

      // Check for WLFI ERC20 approval if needed
      if (isUsingWlfi) {
        // For WLFI pools, we always need to approve WLFI tokens (not ETH)
        // Determine which amount is WLFI based on token selection
        const wlfiAmount =
          sellToken.symbol === "WLFI" || sellToken.token1 === WLFI_ADDRESS
            ? parseUnits(sellAmt, 18) // WLFI has 18 decimals
            : parseUnits(buyAmt, 18);

        if (wlfiAllowance === undefined || wlfiAmount > wlfiAllowance) {
          try {
            setTxError(
              "Waiting for WLFI approval. Please confirm the transaction...",
            );
            const approved = await approveWlfiMax();
            if (!approved) return;

            setTxError("WLFI approval submitted. Waiting for confirmation...");
            const receipt = await publicClient.waitForTransactionReceipt({
              hash: approved,
            });

            if (receipt.status === "success") {
              await refetchWlfiAllowance();
              setTxError(null);
            } else {
              setTxError("WLFI approval failed. Please try again.");
              return;
            }
          } catch (err) {
            const errorMsg = handleWalletError(err, {
              defaultMessage: t("errors.transaction_error"),
            });
            if (errorMsg) {
              setTxError(errorMsg);
            }
            return;
          }
        }
      }

      // Check if the user needs to approve the target AMM contract as operator
      // (ERC6909 coins on ZAMM only; not for Cookbook or ERC20s)
      const tokenId = buyToken?.id ?? coinId;
      if (
        !isUsdtPool &&
        !isUsingCult &&
        !isUsingEns &&
        !isUsingWlfi &&
        !isErc20Pool &&
        tokenId &&
        !isCookbook &&
        isOperator === false
      ) {
        try {
          setTxError("Waiting for operator approval. Please confirm the transaction...");
          const approvalHash = await writeContractAsync({
            address: CoinsAddress,
            abi: CoinsAbi,
            functionName: "setOperator",
            args: [targetAMMContract, true],
          });
          setTxError("Operator approval submitted. Waiting for confirmation...");
          const r = await publicClient.waitForTransactionReceipt({
            hash: approvalHash,
          });
          if (r.status === "success") {
            await refetchOperator();
            setTxError(null);
          } else {
            setTxError("Operator approval failed. Please try again.");
            return;
          }
        } catch (err) {
          const msg = handleWalletError(err, {
            defaultMessage: t("errors.transaction_error"),
          });
          if (msg) setTxError(msg);
          return;
        }
      }

      // ---------- Helper quote & addLiquidity ----------
      try {
        // Special handling for WLFI, ENS, CULT, and all Cookbook coins - direct call without helper
        // Cookbook coins don't need the helper contract
        if (
          isUsingWlfi ||
          isUsingEns ||
          isUsingCult ||
          (isCookbook && !isErc20Pool)
        ) {
          const actualAmount0Min = withSlippage(amount0, slippageBps);
          const actualAmount1Min = withSlippage(amount1, slippageBps);

          // Determine which pool key to use
          const specialPoolKey = isUsingWlfi
            ? WLFI_POOL_KEY
            : isUsingEns
              ? ENS_POOL_KEY
              : isUsingCult
                ? CULT_POOL_KEY
                : poolKey; // Use the already computed poolKey for regular cookbook coins

          const hash = await writeContractAsync({
            address: CookbookAddress,
            abi: CookbookAbi,
            functionName: "addLiquidity",
            args: [specialPoolKey as any, amount0, amount1, actualAmount0Min, actualAmount1Min, address, deadline],
            value: amount0, // ETH amount
          });

          setTxHash(hash);
        } else {
          // Standard path with helper calculation for other tokens
          const result = await publicClient.readContract({
            address: helperAddress,
            abi: helperAbi,
            functionName: "calculateRequiredETH",
            args: [poolKey as any, amount0, amount1],
          });

          const [ethAmount, calcAmount0, calcAmount1] = result as [bigint, bigint, bigint];

          const actualAmount0Min = withSlippage(calcAmount0, slippageBps);
          const actualAmount1Min = withSlippage(calcAmount1, slippageBps);

          const hash = await writeContractAsync({
            address: targetAMMContract,
            abi: targetAMMAbi,
            functionName: "addLiquidity",
            args: [poolKey as any, calcAmount0, calcAmount1, actualAmount0Min, actualAmount1Min, address, deadline],
            value: ethAmount,
          });

          setTxHash(hash);
        }
      } catch (calcErr) {
        const errorMsg = handleWalletError(calcErr, {
          defaultMessage: t("errors.transaction_error"),
        });
        if (errorMsg) setTxError(errorMsg);
        return;
      }
    } catch (err) {
      const errorMsg = handleWalletError(err, {
        defaultMessage: t("errors.transaction_error"),
      });
      if (errorMsg) {
        if (err instanceof Error) {
          if (err.message.includes("insufficient funds")) {
            setTxError(t("errors.insufficient_funds") || "Insufficient funds for this transaction");
          } else if (err.message.includes("InvalidMsgVal")) {
            setTxError(
              t("errors.contract_error") || "Contract rejected ETH value. Please try again with different amounts.",
            );
          } else {
            setTxError(errorMsg);
          }
        } else {
          setTxError(errorMsg);
        }
      }
    }
  };

  // Enhanced token selection handlers
  const handleSellTokenSelect = useCallback(
    (token: TokenMeta) => {
      if (txError) setTxError(null);
      setSellAmt("");
      setBuyAmt("");
      setSellToken(token);
    },
    [txError],
  );

  return (
    <div className="relative flex flex-col">
      <PoolApyDisplay poolId={mainPoolId ? mainPoolId.toString() : undefined} className="mb-2" />

      {isWLFIPool ? (
        <WlfiSwapPanel
          title={t("common.provide")}
          selectedToken={sellToken}
          tokens={memoizedTokens}
          onSelect={handleSellTokenSelect}
          isEthBalanceFetching={isEthBalanceFetching}
          amount={sellAmt}
          onAmountChange={syncFromSell}
          showMaxButton={!!(sellToken.balance !== undefined && sellToken.balance > 0n)}
          onMax={() => {
            if (sellToken.id === null) {
              const ethAmount = ((sellToken.balance as bigint) * 99n) / 100n;
              syncFromSell(formatEther(ethAmount));
            } else {
              const decimals = sellToken.decimals || 18;
              syncFromSell(formatUnits(sellToken.balance as bigint, decimals));
            }
          }}
          className="mb-2"
        />
      ) : (
        <SwapPanel
          title={t("common.provide")}
          selectedToken={sellToken}
          tokens={memoizedTokens}
          onSelect={handleSellTokenSelect}
          isEthBalanceFetching={isEthBalanceFetching}
          amount={sellAmt}
          onAmountChange={syncFromSell}
          showMaxButton={!!(sellToken.balance !== undefined && sellToken.balance > 0n)}
          onMax={() => {
            if (sellToken.id === null) {
              const ethAmount = ((sellToken.balance as bigint) * 99n) / 100n;
              syncFromSell(formatEther(ethAmount));
            } else {
              const decimals = sellToken.decimals || 18;
              syncFromSell(formatUnits(sellToken.balance as bigint, decimals));
            }
          }}
          className="rounded-t-2xl pb-4"
        />
      )}

      {buyToken &&
        (isWLFIPool ? (
          <WlfiSwapPanel
            title={t("common.and")}
            selectedToken={buyToken}
            tokens={memoizedTokens}
            onSelect={(token) => {
              if (txError) setTxError(null);
              setSellAmt("");
              setBuyAmt("");
              setBuyToken(token);
            }}
            isEthBalanceFetching={isEthBalanceFetching}
            amount={buyAmt}
            onAmountChange={syncFromBuy}
            showMaxButton={!!(buyToken.balance !== undefined && buyToken.balance > 0n)}
            onMax={() => {
              if (buyToken.id === null) {
                const ethAmount = ((buyToken.balance as bigint) * 99n) / 100n;
                syncFromBuy(formatEther(ethAmount));
              } else {
                const decimals = buyToken.decimals || 18;
                syncFromBuy(formatUnits(buyToken.balance as bigint, decimals));
              }
            }}
            className="mt-2"
          />
        ) : (
          <SwapPanel
            title={t("common.and")}
            selectedToken={buyToken}
            tokens={memoizedTokens}
            onSelect={(token) => {
              if (txError) setTxError(null);
              setSellAmt("");
              setBuyAmt("");
              setBuyToken(token);
            }}
            isEthBalanceFetching={isEthBalanceFetching}
            amount={buyAmt}
            onAmountChange={syncFromBuy}
            showMaxButton={!!(buyToken.balance !== undefined && buyToken.balance > 0n)}
            onMax={() => {
              if (buyToken.id === null) {
                const ethAmount = ((buyToken.balance as bigint) * 99n) / 100n;
                syncFromBuy(formatEther(ethAmount));
              } else {
                const decimals = buyToken.decimals || 18;
                syncFromBuy(formatUnits(buyToken.balance as bigint, decimals));
              }
            }}
            className="mt-2 rounded-b-2xl pt-3 shadow-[0_0_15px_rgba(0,204,255,0.07)]"
          />
        ))}

      <NetworkError message="manage liquidity" />
      <SlippageSettings slippageBps={slippageBps} setSlippageBps={setSlippageBps} />

      {estimatedLpTokens && estimatedPoolShare && (
        <div className="mt-2 p-3 bg-muted/30 border border-primary/20 rounded-lg">
          <div className="flex justify-between items-center mb-1">
            <span className="text-sm text-muted-foreground">{t("common.estimated_lp_tokens")}:</span>
            <span className="font-mono text-sm">{formatNumber(parseFloat(estimatedLpTokens), 6)} LP</span>
          </div>
          <div className="flex justify-between items-center">
            <span className="text-sm text-muted-foreground">{t("cult.pool_share")}:</span>
            <span className="font-mono text-sm">{estimatedPoolShare}</span>
          </div>
        </div>
      )}

      <div className="text-xs bg-muted/50 border border-primary/30 rounded p-2 mt-2 text-muted-foreground dark:text-gray-300">
        <p className="font-medium mb-1">{t("pool.adding_liquidity_provides")}</p>
        <ul className="list-disc pl-4 space-y-0.5">
          <li>{t("pool.lp_tokens_proof")}</li>
<<<<<<< HEAD
          <li>{t("pool.earn_fees_from_trades", { fee: Number(SWAP_FEE) / 100 })}</li>
=======
          <li>
            {t("pool.earn_fees_from_trades", {
              fee: Number(swapFee ?? DEFAULT_SWAP_FEE) / 100,
            })}
          </li>
>>>>>>> 03f223aa
          <li>{t("pool.withdraw_anytime")}</li>
        </ul>
      </div>

      <button
        onClick={executeAddLiquidity}
        disabled={
          !isConnected || isPending || !sellAmt || !buyAmt || parseFloat(sellAmt) === 0 || parseFloat(buyAmt) === 0
        }
        className={`mt-2 button text-base px-8 py-4 font-bold rounded-lg transform transition-all duration-200
          ${
            isWLFIPool
              ? "bg-gradient-to-r from-amber-500 to-amber-600 dark:from-yellow-500 dark:to-yellow-600 hover:from-amber-600 hover:to-amber-700 dark:hover:from-yellow-600 dark:hover:to-yellow-700 text-white dark:text-black shadow-lg shadow-amber-500/30 dark:shadow-yellow-500/30"
              : "bg-primary text-primary-foreground"
          }
          ${
            !isConnected || isPending || !sellAmt || !buyAmt || parseFloat(sellAmt) === 0 || parseFloat(buyAmt) === 0
              ? "opacity-50 cursor-not-allowed"
              : "opacity-100 hover:scale-105 hover:shadow-lg focus:ring-4 focus:ring-primary/50 focus:outline-none"
          }`}
      >
        {isPending ? (
          <span className="flex items-center gap-2">
            <Loader2 className="h-4 w-4 animate-spin" />
            {t("common.adding_liquidity")}
          </span>
        ) : (
          t("pool.add")
        )}
      </button>

      {txError && txError.includes("Waiting for") && (
        <div className="text-sm text-primary mt-2 flex items-center bg-background/50 p-2 rounded border border-primary/20">
          <Loader2 className="h-3 w-3 animate-spin mr-2" />
          {txError}
        </div>
      )}

      {((writeError && !isUserRejectionError(writeError)) || (txError && !txError.includes("Waiting for"))) && (
        <div className="text-sm text-destructive mt-2 bg-background/50 p-2 rounded border border-destructive/20">
          {writeError && !isUserRejectionError(writeError) ? writeError.message : txError}
        </div>
      )}

      {isSuccess && <SuccessMessage />}
    </div>
  );
};<|MERGE_RESOLUTION|>--- conflicted
+++ resolved
@@ -383,7 +383,6 @@
   // All special tokens (CULT, ENS, WLFI) use Cookbook
   const usesCookbook = isUsingCult || isUsingEns || isUsingWlfi || isCookbook;
 
-<<<<<<< HEAD
   const targetAMMContract = isErc20Pool && !isUsingWlfi ? ZAMMAddress : usesCookbook ? CookbookAddress : ZAMMAddress;
 
   const targetAMMAbi = isErc20Pool && !isUsingWlfi ? ZAMMAbi : usesCookbook ? CookbookAbi : ZAMMAbi;
@@ -392,35 +391,6 @@
     isErc20Pool && !isUsingWlfi ? ZAMMHelperAddress : usesCookbook ? ZAMMHelperV1Address : ZAMMHelperAddress;
 
   const helperAbi = isErc20Pool && !isUsingWlfi ? ZAMMHelperAbi : usesCookbook ? ZAMMHelperV1Abi : ZAMMHelperAbi;
-=======
-  const targetAMMContract =
-    isErc20Pool && !isUsingWlfi
-      ? ZAMMAddress
-      : usesCookbook
-        ? CookbookAddress
-        : ZAMMAddress;
-
-  const targetAMMAbi =
-    isErc20Pool && !isUsingWlfi
-      ? ZAMMAbi
-      : usesCookbook
-        ? CookbookAbi
-        : ZAMMAbi;
-
-  const helperAddress =
-    isErc20Pool && !isUsingWlfi
-      ? ZAMMHelperAddress
-      : usesCookbook
-        ? ZAMMHelperV1Address
-        : ZAMMHelperAddress;
-
-  const helperAbi =
-    isErc20Pool && !isUsingWlfi
-      ? ZAMMHelperAbi
-      : usesCookbook
-        ? ZAMMHelperV1Abi
-        : ZAMMHelperAbi;
->>>>>>> 03f223aa
 
   /* helpers to sync amounts */
   const syncFromSell = useCallback(
@@ -630,15 +600,12 @@
       } else if (isCookbook) {
         // For cookbook coins, use buyToken's id (since sellToken is ETH)
         const tokenId = buyToken?.id ?? coinId;
-<<<<<<< HEAD
-        poolKey = computePoolKey(tokenId, SWAP_FEE, CookbookAddress) as CookbookPoolKey;
-=======
+
         poolKey = computePoolKey(
           tokenId,
           swapFee ?? DEFAULT_SWAP_FEE,
           CookbookAddress,
         ) as CookbookPoolKey;
->>>>>>> 03f223aa
       } else {
         // For regular ZAMM coins, use buyToken's id (since sellToken is ETH)
         const tokenId = buyToken?.id ?? coinId;
@@ -1134,15 +1101,11 @@
         <p className="font-medium mb-1">{t("pool.adding_liquidity_provides")}</p>
         <ul className="list-disc pl-4 space-y-0.5">
           <li>{t("pool.lp_tokens_proof")}</li>
-<<<<<<< HEAD
-          <li>{t("pool.earn_fees_from_trades", { fee: Number(SWAP_FEE) / 100 })}</li>
-=======
           <li>
             {t("pool.earn_fees_from_trades", {
               fee: Number(swapFee ?? DEFAULT_SWAP_FEE) / 100,
             })}
           </li>
->>>>>>> 03f223aa
           <li>{t("pool.withdraw_anytime")}</li>
         </ul>
       </div>
